// Copyright 2014 Dolphin Emulator Project
// Licensed under GPLv2+
// Refer to the license.txt file included.

#include <chrono>
#include <thread>
#include "common/logging/log.h"
#include "input_common/gcadapter/gc_adapter.h"

namespace GCAdapter {

/// Used to loop through and assign button in poller
constexpr std::array<PadButton, 12> PadButtonArray{
    PadButton::PAD_BUTTON_LEFT, PadButton::PAD_BUTTON_RIGHT, PadButton::PAD_BUTTON_DOWN,
    PadButton::PAD_BUTTON_UP,   PadButton::PAD_TRIGGER_Z,    PadButton::PAD_TRIGGER_R,
    PadButton::PAD_TRIGGER_L,   PadButton::PAD_BUTTON_A,     PadButton::PAD_BUTTON_B,
    PadButton::PAD_BUTTON_X,    PadButton::PAD_BUTTON_Y,     PadButton::PAD_BUTTON_START,
};

Adapter::Adapter() {
    if (usb_adapter_handle != nullptr) {
        return;
    }
    LOG_INFO(Input, "GC Adapter Initialization started");

    current_status = NO_ADAPTER_DETECTED;
<<<<<<< HEAD
    libusb_init(&libusb_ctx);
    get_origin.fill(true);
=======
>>>>>>> 5311b562

    const int init_res = libusb_init(&libusb_ctx);
    if (init_res == LIBUSB_SUCCESS) {
        StartScanThread();
    } else {
        LOG_ERROR(Input, "libusb could not be initialized. failed with error = {}", init_res);
    }
}

GCPadStatus Adapter::GetPadStatus(int port, const std::array<u8, 37>& adapter_payload) {
    GCPadStatus pad = {};

    ControllerTypes type = ControllerTypes(adapter_payload[1 + (9 * port)] >> 4);
    adapter_controllers_status[port] = type;

    static constexpr std::array<PadButton, 8> b1_buttons{
        PadButton::PAD_BUTTON_A,    PadButton::PAD_BUTTON_B,    PadButton::PAD_BUTTON_X,
        PadButton::PAD_BUTTON_Y,    PadButton::PAD_BUTTON_LEFT, PadButton::PAD_BUTTON_RIGHT,
        PadButton::PAD_BUTTON_DOWN, PadButton::PAD_BUTTON_UP,
    };

    static constexpr std::array<PadButton, 4> b2_buttons{
        PadButton::PAD_BUTTON_START,
        PadButton::PAD_TRIGGER_Z,
        PadButton::PAD_TRIGGER_R,
        PadButton::PAD_TRIGGER_L,
    };

    if (adapter_controllers_status[port] == ControllerTypes::None && !get_origin[port]) {
        // Controller may have been disconnected, recalibrate if reconnected.
        get_origin[port] = true;
    }

    if (adapter_controllers_status[port] != ControllerTypes::None) {
        const u8 b1 = adapter_payload[1 + (9 * port) + 1];
        const u8 b2 = adapter_payload[1 + (9 * port) + 2];

        for (std::size_t i = 0; i < b1_buttons.size(); ++i) {
            if ((b1 & (1U << i)) != 0) {
                pad.button |= static_cast<u16>(b1_buttons[i]);
            }
        }

        for (std::size_t j = 0; j < b2_buttons.size(); ++j) {
            if ((b2 & (1U << j)) != 0) {
                pad.button |= static_cast<u16>(b2_buttons[j]);
            }
        }

        pad.stick_x = adapter_payload[1 + (9 * port) + 3];
        pad.stick_y = adapter_payload[1 + (9 * port) + 4];
        pad.substick_x = adapter_payload[1 + (9 * port) + 5];
        pad.substick_y = adapter_payload[1 + (9 * port) + 6];
        pad.trigger_left = adapter_payload[1 + (9 * port) + 7];
        pad.trigger_right = adapter_payload[1 + (9 * port) + 8];

        if (get_origin[port]) {
            origin_status[port].stick_x = pad.stick_x;
            origin_status[port].stick_y = pad.stick_y;
            origin_status[port].substick_x = pad.substick_x;
            origin_status[port].substick_y = pad.substick_y;
            origin_status[port].trigger_left = pad.trigger_left;
            origin_status[port].trigger_right = pad.trigger_right;
            get_origin[port] = false;
        }
    }
    return pad;
}

void Adapter::PadToState(const GCPadStatus& pad, GCState& state) {
    for (const auto& button : PadButtonArray) {
        const u16 button_value = static_cast<u16>(button);
        state.buttons.insert_or_assign(button_value, pad.button & button_value);
    }

    state.axes.insert_or_assign(static_cast<u8>(PadAxes::StickX), pad.stick_x);
    state.axes.insert_or_assign(static_cast<u8>(PadAxes::StickY), pad.stick_y);
    state.axes.insert_or_assign(static_cast<u8>(PadAxes::SubstickX), pad.substick_x);
    state.axes.insert_or_assign(static_cast<u8>(PadAxes::SubstickY), pad.substick_y);
    state.axes.insert_or_assign(static_cast<u8>(PadAxes::TriggerLeft), pad.trigger_left);
    state.axes.insert_or_assign(static_cast<u8>(PadAxes::TriggerRight), pad.trigger_right);
}

void Adapter::Read() {
    LOG_DEBUG(Input, "GC Adapter Read() thread started");

    int payload_size_in, payload_size_copy;
    std::array<u8, 37> adapter_payload;
    std::array<u8, 37> adapter_payload_copy;
    std::array<GCPadStatus, 4> pads;

    while (adapter_thread_running) {
        libusb_interrupt_transfer(usb_adapter_handle, input_endpoint, adapter_payload.data(),
                                  sizeof(adapter_payload), &payload_size_in, 16);
        payload_size_copy = 0;
        // this mutex might be redundant?
        {
            std::lock_guard<std::mutex> lk(s_mutex);
            std::copy(std::begin(adapter_payload), std::end(adapter_payload),
                      std::begin(adapter_payload_copy));
            payload_size_copy = payload_size_in;
        }

        if (payload_size_copy != sizeof(adapter_payload_copy) ||
            adapter_payload_copy[0] != LIBUSB_DT_HID) {
            LOG_ERROR(Input, "error reading payload (size: {}, type: {:02x})", payload_size_copy,
                      adapter_payload_copy[0]);
            adapter_thread_running = false; // error reading from adapter, stop reading.
            break;
        }
        for (std::size_t port = 0; port < pads.size(); ++port) {
            pads[port] = GetPadStatus(port, adapter_payload_copy);
            if (DeviceConnected(port) && configuring) {
                if (pads[port].button != 0) {
                    pad_queue[port].Push(pads[port]);
                }

                // Accounting for a threshold here because of some controller variance
                if (pads[port].stick_x > origin_status[port].stick_x + pads[port].THRESHOLD ||
                    pads[port].stick_x < origin_status[port].stick_x - pads[port].THRESHOLD) {
                    pads[port].axis = GCAdapter::PadAxes::StickX;
                    pads[port].axis_value = pads[port].stick_x;
                    pad_queue[port].Push(pads[port]);
                }
                if (pads[port].stick_y > origin_status[port].stick_y + pads[port].THRESHOLD ||
                    pads[port].stick_y < origin_status[port].stick_y - pads[port].THRESHOLD) {
                    pads[port].axis = GCAdapter::PadAxes::StickY;
                    pads[port].axis_value = pads[port].stick_y;
                    pad_queue[port].Push(pads[port]);
                }
                if (pads[port].substick_x > origin_status[port].substick_x + pads[port].THRESHOLD ||
                    pads[port].substick_x < origin_status[port].substick_x - pads[port].THRESHOLD) {
                    pads[port].axis = GCAdapter::PadAxes::SubstickX;
                    pads[port].axis_value = pads[port].substick_x;
                    pad_queue[port].Push(pads[port]);
                }
                if (pads[port].substick_y > origin_status[port].substick_y + pads[port].THRESHOLD ||
                    pads[port].substick_y < origin_status[port].substick_y - pads[port].THRESHOLD) {
                    pads[port].axis = GCAdapter::PadAxes::SubstickY;
                    pads[port].axis_value = pads[port].substick_y;
                    pad_queue[port].Push(pads[port]);
                }
                if (pads[port].trigger_left > pads[port].TRIGGER_THRESHOLD) {
                    pads[port].axis = GCAdapter::PadAxes::TriggerLeft;
                    pads[port].axis_value = pads[port].trigger_left;
                    pad_queue[port].Push(pads[port]);
                }
                if (pads[port].trigger_right > pads[port].TRIGGER_THRESHOLD) {
                    pads[port].axis = GCAdapter::PadAxes::TriggerRight;
                    pads[port].axis_value = pads[port].trigger_right;
                    pad_queue[port].Push(pads[port]);
                }
            }
            PadToState(pads[port], state[port]);
        }
        std::this_thread::yield();
    }
}

void Adapter::ScanThreadFunc() {
    LOG_INFO(Input, "GC Adapter scanning thread started");

    while (detect_thread_running) {
        if (usb_adapter_handle == nullptr) {
            std::lock_guard<std::mutex> lk(initialization_mutex);
            Setup();
        }
        std::this_thread::sleep_for(std::chrono::milliseconds(500));
    }
}

void Adapter::StartScanThread() {
    if (detect_thread_running) {
        return;
    }
    if (!libusb_ctx) {
        return;
    }

    detect_thread_running = true;
    detect_thread = std::thread([=] { ScanThreadFunc(); });
}

void Adapter::StopScanThread() {
    detect_thread_running = false;
    detect_thread.join();
}

void Adapter::Setup() {
    // Reset the error status in case the adapter gets unplugged
    if (current_status < 0) {
        current_status = NO_ADAPTER_DETECTED;
    }

    adapter_controllers_status.fill(ControllerTypes::None);

    // pointer to list of connected usb devices
    libusb_device** devices{};

    // populate the list of devices, get the count
    const ssize_t device_count = libusb_get_device_list(libusb_ctx, &devices);
    if (device_count < 0) {
        LOG_ERROR(Input, "libusb_get_device_list failed with error: {}", device_count);
        detect_thread_running = false; // Stop the loop constantly checking for gc adapter
        // TODO: For hotplug+gc adapter checkbox implementation, revert this.
        return;
    }

    if (devices != nullptr) {
        for (std::size_t index = 0; index < device_count; ++index) {
            if (CheckDeviceAccess(devices[index])) {
                // GC Adapter found and accessible, registering it
                GetGCEndpoint(devices[index]);
                break;
            }
        }
        libusb_free_device_list(devices, 1);
    }
}

bool Adapter::CheckDeviceAccess(libusb_device* device) {
    libusb_device_descriptor desc;
    const int get_descriptor_error = libusb_get_device_descriptor(device, &desc);
    if (get_descriptor_error) {
        // could not acquire the descriptor, no point in trying to use it.
        LOG_ERROR(Input, "libusb_get_device_descriptor failed with error: {}",
                  get_descriptor_error);
        return false;
    }

    if (desc.idVendor != 0x057e || desc.idProduct != 0x0337) {
        // This isn't the device we are looking for.
        return false;
    }
    const int open_error = libusb_open(device, &usb_adapter_handle);

    if (open_error == LIBUSB_ERROR_ACCESS) {
        LOG_ERROR(Input, "Yuzu can not gain access to this device: ID {:04X}:{:04X}.",
                  desc.idVendor, desc.idProduct);
        return false;
    }
    if (open_error) {
        LOG_ERROR(Input, "libusb_open failed to open device with error = {}", open_error);
        return false;
    }

    int kernel_driver_error = libusb_kernel_driver_active(usb_adapter_handle, 0);
    if (kernel_driver_error == 1) {
        kernel_driver_error = libusb_detach_kernel_driver(usb_adapter_handle, 0);
        if (kernel_driver_error != 0 && kernel_driver_error != LIBUSB_ERROR_NOT_SUPPORTED) {
            LOG_ERROR(Input, "libusb_detach_kernel_driver failed with error = {}",
                      kernel_driver_error);
        }
    }

    if (kernel_driver_error && kernel_driver_error != LIBUSB_ERROR_NOT_SUPPORTED) {
        libusb_close(usb_adapter_handle);
        usb_adapter_handle = nullptr;
        return false;
    }

    const int interface_claim_error = libusb_claim_interface(usb_adapter_handle, 0);
    if (interface_claim_error) {
        LOG_ERROR(Input, "libusb_claim_interface failed with error = {}", interface_claim_error);
        libusb_close(usb_adapter_handle);
        usb_adapter_handle = nullptr;
        return false;
    }

    return true;
}

void Adapter::GetGCEndpoint(libusb_device* device) {
    libusb_config_descriptor* config = nullptr;
    const int config_descriptor_return = libusb_get_config_descriptor(device, 0, &config);
    if (config_descriptor_return != LIBUSB_SUCCESS) {
        LOG_ERROR(Input, "libusb_get_config_descriptor failed with error = {}",
                  config_descriptor_return);
        return;
    }

    for (u8 ic = 0; ic < config->bNumInterfaces; ic++) {
        const libusb_interface* interfaceContainer = &config->interface[ic];
        for (int i = 0; i < interfaceContainer->num_altsetting; i++) {
            const libusb_interface_descriptor* interface = &interfaceContainer->altsetting[i];
            for (u8 e = 0; e < interface->bNumEndpoints; e++) {
                const libusb_endpoint_descriptor* endpoint = &interface->endpoint[e];
                if (endpoint->bEndpointAddress & LIBUSB_ENDPOINT_IN) {
                    input_endpoint = endpoint->bEndpointAddress;
                } else {
                    output_endpoint = endpoint->bEndpointAddress;
                }
            }
        }
    }
    // This transfer seems to be responsible for clearing the state of the adapter
    // Used to clear the "busy" state of when the device is unexpectedly unplugged
    unsigned char clear_payload = 0x13;
    libusb_interrupt_transfer(usb_adapter_handle, output_endpoint, &clear_payload,
                              sizeof(clear_payload), nullptr, 16);

    adapter_thread_running = true;
    current_status = ADAPTER_DETECTED;
    adapter_input_thread = std::thread([=] { Read(); }); // Read input
}

Adapter::~Adapter() {
    StopScanThread();
    Reset();
}

void Adapter::Reset() {
    std::unique_lock<std::mutex> lock(initialization_mutex, std::defer_lock);
    if (!lock.try_lock()) {
        return;
    }
    if (current_status != ADAPTER_DETECTED) {
        return;
    }

    if (adapter_thread_running) {
        adapter_thread_running = false;
    }
    adapter_input_thread.join();

    adapter_controllers_status.fill(ControllerTypes::None);
    get_origin.fill(true);
    current_status = NO_ADAPTER_DETECTED;

    if (usb_adapter_handle) {
        libusb_release_interface(usb_adapter_handle, 1);
        libusb_close(usb_adapter_handle);
        usb_adapter_handle = nullptr;
    }

    if (libusb_ctx) {
        libusb_exit(libusb_ctx);
    }
}

bool Adapter::DeviceConnected(int port) {
    return adapter_controllers_status[port] != ControllerTypes::None;
}

void Adapter::ResetDeviceType(int port) {
    adapter_controllers_status[port] = ControllerTypes::None;
}

void Adapter::BeginConfiguration() {
    get_origin.fill(true);
    for (auto& pq : pad_queue) {
        pq.Clear();
    }
    configuring = true;
}

void Adapter::EndConfiguration() {
    for (auto& pq : pad_queue) {
        pq.Clear();
    }
    configuring = false;
}

std::array<Common::SPSCQueue<GCPadStatus>, 4>& Adapter::GetPadQueue() {
    return pad_queue;
}

const std::array<Common::SPSCQueue<GCPadStatus>, 4>& Adapter::GetPadQueue() const {
    return pad_queue;
}

std::array<GCState, 4>& Adapter::GetPadState() {
    return state;
}

const std::array<GCState, 4>& Adapter::GetPadState() const {
    return state;
}

int Adapter::GetOriginValue(int port, int axis) const {
    const auto& status = origin_status[port];

    switch (static_cast<PadAxes>(axis)) {
    case PadAxes::StickX:
        return status.stick_x;
    case PadAxes::StickY:
        return status.stick_y;
    case PadAxes::SubstickX:
        return status.substick_x;
    case PadAxes::SubstickY:
        return status.substick_y;
    case PadAxes::TriggerLeft:
        return status.trigger_left;
    case PadAxes::TriggerRight:
        return status.trigger_right;
    default:
        return 0;
    }
}

} // namespace GCAdapter<|MERGE_RESOLUTION|>--- conflicted
+++ resolved
@@ -24,11 +24,7 @@
     LOG_INFO(Input, "GC Adapter Initialization started");
 
     current_status = NO_ADAPTER_DETECTED;
-<<<<<<< HEAD
-    libusb_init(&libusb_ctx);
     get_origin.fill(true);
-=======
->>>>>>> 5311b562
 
     const int init_res = libusb_init(&libusb_ctx);
     if (init_res == LIBUSB_SUCCESS) {
