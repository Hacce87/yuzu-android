// SPDX-FileCopyrightText: 2014 Citra Emulator Project
// SPDX-License-Identifier: GPL-2.0-or-later

#include <cinttypes>
#include <clocale>
#include <cmath>
#include <fstream>
#include <iostream>
#include <memory>
#include <thread>
#include "core/loader/nca.h"
#include "core/tools/renderdoc.h"
#ifdef __APPLE__
#include <unistd.h> // for chdir
#endif
#ifdef __unix__
#include <csignal>
#include <sys/socket.h>
#endif

#include <boost/container/flat_set.hpp>

// VFS includes must be before glad as they will conflict with Windows file api, which uses defines.
#include "applets/qt_amiibo_settings.h"
#include "applets/qt_controller.h"
#include "applets/qt_error.h"
#include "applets/qt_profile_select.h"
#include "applets/qt_software_keyboard.h"
#include "applets/qt_web_browser.h"
#include "common/nvidia_flags.h"
#include "common/settings_enums.h"
#include "configuration/configure_input.h"
#include "configuration/configure_per_game.h"
#include "configuration/configure_tas.h"
#include "core/file_sys/romfs_factory.h"
#include "core/file_sys/vfs.h"
#include "core/file_sys/vfs_real.h"
#include "core/frontend/applets/cabinet.h"
#include "core/frontend/applets/controller.h"
#include "core/frontend/applets/general_frontend.h"
#include "core/frontend/applets/mii_edit.h"
#include "core/frontend/applets/software_keyboard.h"
#include "core/hid/emulated_controller.h"
#include "core/hid/hid_core.h"
#include "core/hle/service/acc/profile_manager.h"
#include "core/hle/service/am/applet_ae.h"
#include "core/hle/service/am/applet_oe.h"
#include "core/hle/service/am/applets/applets.h"
#include "yuzu/multiplayer/state.h"
#include "yuzu/util/controller_navigation.h"

// These are wrappers to avoid the calls to CreateDirectory and CreateFile because of the Windows
// defines.
static FileSys::VirtualDir VfsFilesystemCreateDirectoryWrapper(
    const FileSys::VirtualFilesystem& vfs, const std::string& path, FileSys::Mode mode) {
    return vfs->CreateDirectory(path, mode);
}

static FileSys::VirtualFile VfsDirectoryCreateFileWrapper(const FileSys::VirtualDir& dir,
                                                          const std::string& path) {
    return dir->CreateFile(path);
}

#include <fmt/ostream.h>
#include <glad/glad.h>

#define QT_NO_OPENGL
#include <QClipboard>
#include <QDesktopServices>
#include <QDir>
#include <QFile>
#include <QFileDialog>
#include <QInputDialog>
#include <QMessageBox>
#include <QProgressBar>
#include <QProgressDialog>
#include <QPushButton>
#include <QScreen>
#include <QShortcut>
#include <QStandardPaths>
#include <QStatusBar>
#include <QString>
#include <QSysInfo>
#include <QUrl>
#include <QtConcurrent/QtConcurrent>

#ifdef HAVE_SDL2
#include <SDL.h> // For SDL ScreenSaver functions
#endif

#include <fmt/format.h>
#include "common/detached_tasks.h"
#include "common/fs/fs.h"
#include "common/fs/path_util.h"
#include "common/literals.h"
#include "common/logging/backend.h"
#include "common/logging/log.h"
#include "common/memory_detect.h"
#include "common/microprofile.h"
#include "common/scm_rev.h"
#include "common/scope_exit.h"
#ifdef _WIN32
#include <shlobj.h>
#include "common/windows/timer_resolution.h"
#endif
#ifdef ARCHITECTURE_x86_64
#include "common/x64/cpu_detect.h"
#endif
#include "common/settings.h"
#include "common/telemetry.h"
#include "core/core.h"
#include "core/core_timing.h"
#include "core/crypto/key_manager.h"
#include "core/file_sys/card_image.h"
#include "core/file_sys/common_funcs.h"
#include "core/file_sys/content_archive.h"
#include "core/file_sys/control_metadata.h"
#include "core/file_sys/patch_manager.h"
#include "core/file_sys/registered_cache.h"
#include "core/file_sys/romfs.h"
#include "core/file_sys/savedata_factory.h"
#include "core/file_sys/submission_package.h"
#include "core/hle/kernel/k_process.h"
#include "core/hle/service/am/am.h"
#include "core/hle/service/filesystem/filesystem.h"
#include "core/hle/service/sm/sm.h"
#include "core/loader/loader.h"
#include "core/perf_stats.h"
#include "core/telemetry_session.h"
#include "input_common/drivers/tas_input.h"
#include "input_common/drivers/virtual_amiibo.h"
#include "input_common/main.h"
#include "ui_main.h"
#include "util/overlay_dialog.h"
#include "video_core/gpu.h"
#include "video_core/renderer_base.h"
#include "video_core/shader_notify.h"
#include "yuzu/about_dialog.h"
#include "yuzu/bootmanager.h"
#include "yuzu/compatdb.h"
#include "yuzu/compatibility_list.h"
#include "yuzu/configuration/config.h"
#include "yuzu/configuration/configure_dialog.h"
#include "yuzu/configuration/configure_input_per_game.h"
#include "yuzu/debugger/console.h"
#include "yuzu/debugger/controller.h"
#include "yuzu/debugger/profiler.h"
#include "yuzu/debugger/wait_tree.h"
#include "yuzu/discord.h"
#include "yuzu/game_list.h"
#include "yuzu/game_list_p.h"
#include "yuzu/hotkeys.h"
#include "yuzu/install_dialog.h"
#include "yuzu/loading_screen.h"
#include "yuzu/main.h"
#include "yuzu/play_time_manager.h"
#include "yuzu/startup_checks.h"
#include "yuzu/uisettings.h"
#include "yuzu/util/clickable_label.h"
#include "yuzu/vk_device_info.h"

#ifdef YUZU_CRASH_DUMPS
#include "yuzu/breakpad.h"
#endif

using namespace Common::Literals;

#ifdef USE_DISCORD_PRESENCE
#include "yuzu/discord_impl.h"
#endif

#ifdef QT_STATICPLUGIN
Q_IMPORT_PLUGIN(QWindowsIntegrationPlugin);
#endif

#ifdef _WIN32
#include <windows.h>
extern "C" {
// tells Nvidia and AMD drivers to use the dedicated GPU by default on laptops with switchable
// graphics
__declspec(dllexport) unsigned long NvOptimusEnablement = 0x00000001;
__declspec(dllexport) int AmdPowerXpressRequestHighPerformance = 1;
}
#endif

constexpr int default_mouse_hide_timeout = 2500;
constexpr int default_mouse_center_timeout = 10;
constexpr int default_input_update_timeout = 1;

constexpr size_t CopyBufferSize = 1_MiB;

/**
 * "Callouts" are one-time instructional messages shown to the user. In the config settings, there
 * is a bitfield "callout_flags" options, used to track if a message has already been shown to the
 * user. This is 32-bits - if we have more than 32 callouts, we should retire and recycle old ones.
 */
enum class CalloutFlag : uint32_t {
    Telemetry = 0x1,
    DRDDeprecation = 0x2,
};

void GMainWindow::ShowTelemetryCallout() {
    if (UISettings::values.callout_flags.GetValue() &
        static_cast<uint32_t>(CalloutFlag::Telemetry)) {
        return;
    }

    UISettings::values.callout_flags =
        UISettings::values.callout_flags.GetValue() | static_cast<uint32_t>(CalloutFlag::Telemetry);
    const QString telemetry_message =
        tr("<a href='https://yuzu-emu.org/help/feature/telemetry/'>Anonymous "
           "data is collected</a> to help improve yuzu. "
           "<br/><br/>Would you like to share your usage data with us?");
    if (!question(this, tr("Telemetry"), telemetry_message)) {
        Settings::values.enable_telemetry = false;
        system->ApplySettings();
    }
}

const int GMainWindow::max_recent_files_item;

static void RemoveCachedContents() {
    const auto cache_dir = Common::FS::GetYuzuPath(Common::FS::YuzuPath::CacheDir);
    const auto offline_fonts = cache_dir / "fonts";
    const auto offline_manual = cache_dir / "offline_web_applet_manual";
    const auto offline_legal_information = cache_dir / "offline_web_applet_legal_information";
    const auto offline_system_data = cache_dir / "offline_web_applet_system_data";

    Common::FS::RemoveDirRecursively(offline_fonts);
    Common::FS::RemoveDirRecursively(offline_manual);
    Common::FS::RemoveDirRecursively(offline_legal_information);
    Common::FS::RemoveDirRecursively(offline_system_data);
}

static void LogRuntimes() {
#ifdef _MSC_VER
    // It is possible that the name of the dll will change.
    // vcruntime140.dll is for 2015 and onwards
    static constexpr char runtime_dll_name[] = "vcruntime140.dll";
    UINT sz = GetFileVersionInfoSizeA(runtime_dll_name, nullptr);
    bool runtime_version_inspection_worked = false;
    if (sz > 0) {
        std::vector<u8> buf(sz);
        if (GetFileVersionInfoA(runtime_dll_name, 0, sz, buf.data())) {
            VS_FIXEDFILEINFO* pvi;
            sz = sizeof(VS_FIXEDFILEINFO);
            if (VerQueryValueA(buf.data(), "\\", reinterpret_cast<LPVOID*>(&pvi), &sz)) {
                if (pvi->dwSignature == VS_FFI_SIGNATURE) {
                    runtime_version_inspection_worked = true;
                    LOG_INFO(Frontend, "MSVC Compiler: {} Runtime: {}.{}.{}.{}", _MSC_VER,
                             pvi->dwProductVersionMS >> 16, pvi->dwProductVersionMS & 0xFFFF,
                             pvi->dwProductVersionLS >> 16, pvi->dwProductVersionLS & 0xFFFF);
                }
            }
        }
    }
    if (!runtime_version_inspection_worked) {
        LOG_INFO(Frontend, "Unable to inspect {}", runtime_dll_name);
    }
#endif
    LOG_INFO(Frontend, "Qt Compile: {} Runtime: {}", QT_VERSION_STR, qVersion());
}

static QString PrettyProductName() {
#ifdef _WIN32
    // After Windows 10 Version 2004, Microsoft decided to switch to a different notation: 20H2
    // With that notation change they changed the registry key used to denote the current version
    QSettings windows_registry(
        QStringLiteral("HKEY_LOCAL_MACHINE\\SOFTWARE\\Microsoft\\Windows NT\\CurrentVersion"),
        QSettings::NativeFormat);
    const QString release_id = windows_registry.value(QStringLiteral("ReleaseId")).toString();
    if (release_id == QStringLiteral("2009")) {
        const u32 current_build = windows_registry.value(QStringLiteral("CurrentBuild")).toUInt();
        const QString display_version =
            windows_registry.value(QStringLiteral("DisplayVersion")).toString();
        const u32 ubr = windows_registry.value(QStringLiteral("UBR")).toUInt();
        u32 version = 10;
        if (current_build >= 22000) {
            version = 11;
        }
        return QStringLiteral("Windows %1 Version %2 (Build %3.%4)")
            .arg(QString::number(version), display_version, QString::number(current_build),
                 QString::number(ubr));
    }
#endif
    return QSysInfo::prettyProductName();
}

#ifdef _WIN32
static void OverrideWindowsFont() {
    // Qt5 chooses these fonts on Windows and they have fairly ugly alphanumeric/cyrillic characters
    // Asking to use "MS Shell Dlg 2" gives better other chars while leaving the Chinese Characters.
    const QString startup_font = QApplication::font().family();
    const QStringList ugly_fonts = {QStringLiteral("SimSun"), QStringLiteral("PMingLiU")};
    if (ugly_fonts.contains(startup_font)) {
        QApplication::setFont(QFont(QStringLiteral("MS Shell Dlg 2"), 9, QFont::Normal));
    }
}
#endif

bool GMainWindow::CheckDarkMode() {
#ifdef __unix__
    const QPalette test_palette(qApp->palette());
    const QColor text_color = test_palette.color(QPalette::Active, QPalette::Text);
    const QColor window_color = test_palette.color(QPalette::Active, QPalette::Window);
    return (text_color.value() > window_color.value());
#else
    // TODO: Windows
    return false;
#endif // __unix__
}

GMainWindow::GMainWindow(std::unique_ptr<Config> config_, bool has_broken_vulkan)
    : ui{std::make_unique<Ui::MainWindow>()}, system{std::make_unique<Core::System>()},
      input_subsystem{std::make_shared<InputCommon::InputSubsystem>()}, config{std::move(config_)},
      vfs{std::make_shared<FileSys::RealVfsFilesystem>()},
      provider{std::make_unique<FileSys::ManualContentProvider>()} {
#ifdef __unix__
    SetupSigInterrupts();
#endif
    system->Initialize();

    Common::Log::Initialize();
    Common::Log::Start();

    LoadTranslation();

    setAcceptDrops(true);
    ui->setupUi(this);
    statusBar()->hide();

    // Check dark mode before a theme is loaded
    os_dark_mode = CheckDarkMode();
    startup_icon_theme = QIcon::themeName();
    // fallback can only be set once, colorful theme icons are okay on both light/dark
    QIcon::setFallbackThemeName(QStringLiteral("colorful"));
    QIcon::setFallbackSearchPaths(QStringList(QStringLiteral(":/icons")));

    default_theme_paths = QIcon::themeSearchPaths();
    UpdateUITheme();

    SetDiscordEnabled(UISettings::values.enable_discord_presence.GetValue());
    discord_rpc->Update();

    play_time_manager = std::make_unique<PlayTime::PlayTimeManager>();

    system->GetRoomNetwork().Init();

    RegisterMetaTypes();

    InitializeWidgets();
    InitializeDebugWidgets();
    InitializeRecentFileMenuActions();
    InitializeHotkeys();

    SetDefaultUIGeometry();
    RestoreUIState();

    ConnectMenuEvents();
    ConnectWidgetEvents();

    system->HIDCore().ReloadInputDevices();
    controller_dialog->refreshConfiguration();

    const auto branch_name = std::string(Common::g_scm_branch);
    const auto description = std::string(Common::g_scm_desc);
    const auto build_id = std::string(Common::g_build_id);

    const auto yuzu_build = fmt::format("yuzu Development Build | {}-{}", branch_name, description);
    const auto override_build =
        fmt::format(fmt::runtime(std::string(Common::g_title_bar_format_idle)), build_id);
    const auto yuzu_build_version = override_build.empty() ? yuzu_build : override_build;
    const auto processor_count = std::thread::hardware_concurrency();

    LOG_INFO(Frontend, "yuzu Version: {}", yuzu_build_version);
    LogRuntimes();
#ifdef ARCHITECTURE_x86_64
    const auto& caps = Common::GetCPUCaps();
    std::string cpu_string = caps.cpu_string;
    if (caps.avx || caps.avx2 || caps.avx512f) {
        cpu_string += " | AVX";
        if (caps.avx512f) {
            cpu_string += "512";
        } else if (caps.avx2) {
            cpu_string += '2';
        }
        if (caps.fma || caps.fma4) {
            cpu_string += " | FMA";
        }
    }
    LOG_INFO(Frontend, "Host CPU: {}", cpu_string);
    if (std::optional<int> processor_core = Common::GetProcessorCount()) {
        LOG_INFO(Frontend, "Host CPU Cores: {}", *processor_core);
    }
#endif
    LOG_INFO(Frontend, "Host CPU Threads: {}", processor_count);
    LOG_INFO(Frontend, "Host OS: {}", PrettyProductName().toStdString());
    LOG_INFO(Frontend, "Host RAM: {:.2f} GiB",
             Common::GetMemInfo().TotalPhysicalMemory / f64{1_GiB});
    LOG_INFO(Frontend, "Host Swap: {:.2f} GiB", Common::GetMemInfo().TotalSwapMemory / f64{1_GiB});
#ifdef _WIN32
    LOG_INFO(Frontend, "Host Timer Resolution: {:.4f} ms",
             std::chrono::duration_cast<std::chrono::duration<f64, std::milli>>(
                 Common::Windows::SetCurrentTimerResolutionToMaximum())
                 .count());
    system->CoreTiming().SetTimerResolutionNs(Common::Windows::GetCurrentTimerResolution());
#endif
    UpdateWindowTitle();

    show();

    system->SetContentProvider(std::make_unique<FileSys::ContentProviderUnion>());
    system->RegisterContentProvider(FileSys::ContentProviderUnionSlot::FrontendManual,
                                    provider.get());
    system->GetFileSystemController().CreateFactories(*vfs);

    // Remove cached contents generated during the previous session
    RemoveCachedContents();

    // Gen keys if necessary
    OnReinitializeKeys(ReinitializeKeyBehavior::NoWarning);

    game_list->LoadCompatibilityList();
    game_list->PopulateAsync(UISettings::values.game_dirs);

    // Show one-time "callout" messages to the user
    ShowTelemetryCallout();

    // make sure menubar has the arrow cursor instead of inheriting from this
    ui->menubar->setCursor(QCursor());
    statusBar()->setCursor(QCursor());

    mouse_hide_timer.setInterval(default_mouse_hide_timeout);
    connect(&mouse_hide_timer, &QTimer::timeout, this, &GMainWindow::HideMouseCursor);
    connect(ui->menubar, &QMenuBar::hovered, this, &GMainWindow::ShowMouseCursor);

    mouse_center_timer.setInterval(default_mouse_center_timeout);
    connect(&mouse_center_timer, &QTimer::timeout, this, &GMainWindow::CenterMouseCursor);

    update_input_timer.setInterval(default_input_update_timeout);
    connect(&update_input_timer, &QTimer::timeout, this, &GMainWindow::UpdateInputDrivers);
    update_input_timer.start();

    MigrateConfigFiles();

    if (has_broken_vulkan) {
        UISettings::values.has_broken_vulkan = true;

        QMessageBox::warning(this, tr("Broken Vulkan Installation Detected"),
                             tr("Vulkan initialization failed during boot.<br><br>Click <a "
                                "href='https://yuzu-emu.org/wiki/faq/"
                                "#yuzu-starts-with-the-error-broken-vulkan-installation-detected'>"
                                "here for instructions to fix the issue</a>."));

#ifdef HAS_OPENGL
        Settings::values.renderer_backend = Settings::RendererBackend::OpenGL;
#else
        Settings::values.renderer_backend = Settings::RendererBackend::Null;
#endif

        UpdateAPIText();
        renderer_status_button->setDisabled(true);
        renderer_status_button->setChecked(false);
    } else {
        VkDeviceInfo::PopulateRecords(vk_device_records, this->window()->windowHandle());
    }

#if defined(HAVE_SDL2) && !defined(_WIN32)
    SDL_InitSubSystem(SDL_INIT_VIDEO);

    // Set a screensaver inhibition reason string. Currently passed to DBus by SDL and visible to
    // the user through their desktop environment.
    //: TRANSLATORS: This string is shown to the user to explain why yuzu needs to prevent the
    //: computer from sleeping
    QByteArray wakelock_reason = tr("Running a game").toUtf8();
    SDL_SetHint(SDL_HINT_SCREENSAVER_INHIBIT_ACTIVITY_NAME, wakelock_reason.data());

    // SDL disables the screen saver by default, and setting the hint
    // SDL_HINT_VIDEO_ALLOW_SCREENSAVER doesn't seem to work, so we just enable the screen saver
    // for now.
    SDL_EnableScreenSaver();
#endif

    SetupPrepareForSleep();

    QStringList args = QApplication::arguments();

    if (args.size() < 2) {
        return;
    }

    QString game_path;
    bool has_gamepath = false;
    bool is_fullscreen = false;

    for (int i = 1; i < args.size(); ++i) {
        // Preserves drag/drop functionality
        if (args.size() == 2 && !args[1].startsWith(QChar::fromLatin1('-'))) {
            game_path = args[1];
            has_gamepath = true;
            break;
        }

        // Launch game in fullscreen mode
        if (args[i] == QStringLiteral("-f")) {
            is_fullscreen = true;
            continue;
        }

        // Launch game with a specific user
        if (args[i] == QStringLiteral("-u")) {
            if (i >= args.size() - 1) {
                continue;
            }

            if (args[i + 1].startsWith(QChar::fromLatin1('-'))) {
                continue;
            }

            bool argument_ok;
            const std::size_t selected_user = args[++i].toUInt(&argument_ok);

            if (!argument_ok) {
                LOG_ERROR(Frontend, "Invalid user argument");
                continue;
            }

            const Service::Account::ProfileManager manager;
            if (!manager.UserExistsIndex(selected_user)) {
                LOG_ERROR(Frontend, "Selected user doesn't exist");
                continue;
            }

            Settings::values.current_user = static_cast<s32>(selected_user);
            continue;
        }

        // Launch game at path
        if (args[i] == QStringLiteral("-g")) {
            if (i >= args.size() - 1) {
                continue;
            }

            if (args[i + 1].startsWith(QChar::fromLatin1('-'))) {
                continue;
            }

            game_path = args[++i];
            has_gamepath = true;
        }
    }

    // Override fullscreen setting if gamepath or argument is provided
    if (has_gamepath || is_fullscreen) {
        ui->action_Fullscreen->setChecked(is_fullscreen);
    }

    if (!game_path.isEmpty()) {
        BootGame(game_path);
    }
}

GMainWindow::~GMainWindow() {
    // will get automatically deleted otherwise
    if (render_window->parent() == nullptr) {
        delete render_window;
    }

#ifdef __unix__
    ::close(sig_interrupt_fds[0]);
    ::close(sig_interrupt_fds[1]);
#endif
}

void GMainWindow::RegisterMetaTypes() {
    // Register integral and floating point types
    qRegisterMetaType<u8>("u8");
    qRegisterMetaType<u16>("u16");
    qRegisterMetaType<u32>("u32");
    qRegisterMetaType<u64>("u64");
    qRegisterMetaType<u128>("u128");
    qRegisterMetaType<s8>("s8");
    qRegisterMetaType<s16>("s16");
    qRegisterMetaType<s32>("s32");
    qRegisterMetaType<s64>("s64");
    qRegisterMetaType<f32>("f32");
    qRegisterMetaType<f64>("f64");

    // Register string types
    qRegisterMetaType<std::string>("std::string");
    qRegisterMetaType<std::wstring>("std::wstring");
    qRegisterMetaType<std::u8string>("std::u8string");
    qRegisterMetaType<std::u16string>("std::u16string");
    qRegisterMetaType<std::u32string>("std::u32string");
    qRegisterMetaType<std::string_view>("std::string_view");
    qRegisterMetaType<std::wstring_view>("std::wstring_view");
    qRegisterMetaType<std::u8string_view>("std::u8string_view");
    qRegisterMetaType<std::u16string_view>("std::u16string_view");
    qRegisterMetaType<std::u32string_view>("std::u32string_view");

    // Register applet types

    // Cabinet Applet
    qRegisterMetaType<Core::Frontend::CabinetParameters>("Core::Frontend::CabinetParameters");
    qRegisterMetaType<std::shared_ptr<Service::NFC::NfcDevice>>(
        "std::shared_ptr<Service::NFC::NfcDevice>");

    // Controller Applet
    qRegisterMetaType<Core::Frontend::ControllerParameters>("Core::Frontend::ControllerParameters");

    // Profile Select Applet
    qRegisterMetaType<Core::Frontend::ProfileSelectParameters>(
        "Core::Frontend::ProfileSelectParameters");

    // Software Keyboard Applet
    qRegisterMetaType<Core::Frontend::KeyboardInitializeParameters>(
        "Core::Frontend::KeyboardInitializeParameters");
    qRegisterMetaType<Core::Frontend::InlineAppearParameters>(
        "Core::Frontend::InlineAppearParameters");
    qRegisterMetaType<Core::Frontend::InlineTextParameters>("Core::Frontend::InlineTextParameters");
    qRegisterMetaType<Service::AM::Applets::SwkbdResult>("Service::AM::Applets::SwkbdResult");
    qRegisterMetaType<Service::AM::Applets::SwkbdTextCheckResult>(
        "Service::AM::Applets::SwkbdTextCheckResult");
    qRegisterMetaType<Service::AM::Applets::SwkbdReplyType>("Service::AM::Applets::SwkbdReplyType");

    // Web Browser Applet
    qRegisterMetaType<Service::AM::Applets::WebExitReason>("Service::AM::Applets::WebExitReason");

    // Register loader types
    qRegisterMetaType<Core::SystemResultStatus>("Core::SystemResultStatus");
}

void GMainWindow::AmiiboSettingsShowDialog(const Core::Frontend::CabinetParameters& parameters,
                                           std::shared_ptr<Service::NFC::NfcDevice> nfp_device) {
    cabinet_applet =
        new QtAmiiboSettingsDialog(this, parameters, input_subsystem.get(), nfp_device);
    SCOPE_EXIT({
        cabinet_applet->deleteLater();
        cabinet_applet = nullptr;
    });

    cabinet_applet->setWindowFlags(Qt::Dialog | Qt::CustomizeWindowHint | Qt::WindowStaysOnTopHint |
                                   Qt::WindowTitleHint | Qt::WindowSystemMenuHint);
    cabinet_applet->setWindowModality(Qt::WindowModal);

    if (cabinet_applet->exec() == QDialog::Rejected) {
        emit AmiiboSettingsFinished(false, {});
        return;
    }

    emit AmiiboSettingsFinished(true, cabinet_applet->GetName());
}

void GMainWindow::AmiiboSettingsRequestExit() {
    if (cabinet_applet) {
        cabinet_applet->reject();
    }
}

void GMainWindow::ControllerSelectorReconfigureControllers(
    const Core::Frontend::ControllerParameters& parameters) {
    controller_applet =
        new QtControllerSelectorDialog(this, parameters, input_subsystem.get(), *system);
    SCOPE_EXIT({
        controller_applet->deleteLater();
        controller_applet = nullptr;
    });

    controller_applet->setWindowFlags(Qt::Dialog | Qt::CustomizeWindowHint |
                                      Qt::WindowStaysOnTopHint | Qt::WindowTitleHint |
                                      Qt::WindowSystemMenuHint);
    controller_applet->setWindowModality(Qt::WindowModal);
    bool is_success = controller_applet->exec() != QDialog::Rejected;

    // Don't forget to apply settings.
    system->HIDCore().DisableAllControllerConfiguration();
    system->ApplySettings();
    config->Save();

    UpdateStatusButtons();

    emit ControllerSelectorReconfigureFinished(is_success);
}

void GMainWindow::ControllerSelectorRequestExit() {
    if (controller_applet) {
        controller_applet->reject();
    }
}

void GMainWindow::ProfileSelectorSelectProfile(
    const Core::Frontend::ProfileSelectParameters& parameters) {
    profile_select_applet = new QtProfileSelectionDialog(system->HIDCore(), this, parameters);
    SCOPE_EXIT({
        profile_select_applet->deleteLater();
        profile_select_applet = nullptr;
    });

    profile_select_applet->setWindowFlags(Qt::Dialog | Qt::CustomizeWindowHint |
                                          Qt::WindowStaysOnTopHint | Qt::WindowTitleHint |
                                          Qt::WindowSystemMenuHint | Qt::WindowCloseButtonHint);
    profile_select_applet->setWindowModality(Qt::WindowModal);
    if (profile_select_applet->exec() == QDialog::Rejected) {
        emit ProfileSelectorFinishedSelection(std::nullopt);
        return;
    }

    const Service::Account::ProfileManager manager;
    const auto uuid = manager.GetUser(static_cast<std::size_t>(profile_select_applet->GetIndex()));
    if (!uuid.has_value()) {
        emit ProfileSelectorFinishedSelection(std::nullopt);
        return;
    }

    emit ProfileSelectorFinishedSelection(uuid);
}

void GMainWindow::ProfileSelectorRequestExit() {
    if (profile_select_applet) {
        profile_select_applet->reject();
    }
}

void GMainWindow::SoftwareKeyboardInitialize(
    bool is_inline, Core::Frontend::KeyboardInitializeParameters initialize_parameters) {
    if (software_keyboard) {
        LOG_ERROR(Frontend, "The software keyboard is already initialized!");
        return;
    }

    software_keyboard = new QtSoftwareKeyboardDialog(render_window, *system, is_inline,
                                                     std::move(initialize_parameters));

    if (is_inline) {
        connect(
            software_keyboard, &QtSoftwareKeyboardDialog::SubmitInlineText, this,
            [this](Service::AM::Applets::SwkbdReplyType reply_type, std::u16string submitted_text,
                   s32 cursor_position) {
                emit SoftwareKeyboardSubmitInlineText(reply_type, submitted_text, cursor_position);
            },
            Qt::QueuedConnection);
    } else {
        connect(
            software_keyboard, &QtSoftwareKeyboardDialog::SubmitNormalText, this,
            [this](Service::AM::Applets::SwkbdResult result, std::u16string submitted_text,
                   bool confirmed) {
                emit SoftwareKeyboardSubmitNormalText(result, submitted_text, confirmed);
            },
            Qt::QueuedConnection);
    }
}

void GMainWindow::SoftwareKeyboardShowNormal() {
    if (!software_keyboard) {
        LOG_ERROR(Frontend, "The software keyboard is not initialized!");
        return;
    }

    const auto& layout = render_window->GetFramebufferLayout();

    const auto x = layout.screen.left;
    const auto y = layout.screen.top;
    const auto w = layout.screen.GetWidth();
    const auto h = layout.screen.GetHeight();
    const auto scale_ratio = devicePixelRatioF();

    software_keyboard->ShowNormalKeyboard(render_window->mapToGlobal(QPoint(x, y) / scale_ratio),
                                          QSize(w, h) / scale_ratio);
}

void GMainWindow::SoftwareKeyboardShowTextCheck(
    Service::AM::Applets::SwkbdTextCheckResult text_check_result,
    std::u16string text_check_message) {
    if (!software_keyboard) {
        LOG_ERROR(Frontend, "The software keyboard is not initialized!");
        return;
    }

    software_keyboard->ShowTextCheckDialog(text_check_result, text_check_message);
}

void GMainWindow::SoftwareKeyboardShowInline(
    Core::Frontend::InlineAppearParameters appear_parameters) {
    if (!software_keyboard) {
        LOG_ERROR(Frontend, "The software keyboard is not initialized!");
        return;
    }

    const auto& layout = render_window->GetFramebufferLayout();

    const auto x =
        static_cast<int>(layout.screen.left + (0.5f * layout.screen.GetWidth() *
                                               ((2.0f * appear_parameters.key_top_translate_x) +
                                                (1.0f - appear_parameters.key_top_scale_x))));
    const auto y =
        static_cast<int>(layout.screen.top + (layout.screen.GetHeight() *
                                              ((2.0f * appear_parameters.key_top_translate_y) +
                                               (1.0f - appear_parameters.key_top_scale_y))));
    const auto w = static_cast<int>(layout.screen.GetWidth() * appear_parameters.key_top_scale_x);
    const auto h = static_cast<int>(layout.screen.GetHeight() * appear_parameters.key_top_scale_y);
    const auto scale_ratio = devicePixelRatioF();

    software_keyboard->ShowInlineKeyboard(std::move(appear_parameters),
                                          render_window->mapToGlobal(QPoint(x, y) / scale_ratio),
                                          QSize(w, h) / scale_ratio);
}

void GMainWindow::SoftwareKeyboardHideInline() {
    if (!software_keyboard) {
        LOG_ERROR(Frontend, "The software keyboard is not initialized!");
        return;
    }

    software_keyboard->HideInlineKeyboard();
}

void GMainWindow::SoftwareKeyboardInlineTextChanged(
    Core::Frontend::InlineTextParameters text_parameters) {
    if (!software_keyboard) {
        LOG_ERROR(Frontend, "The software keyboard is not initialized!");
        return;
    }

    software_keyboard->InlineTextChanged(std::move(text_parameters));
}

void GMainWindow::SoftwareKeyboardExit() {
    if (!software_keyboard) {
        return;
    }

    software_keyboard->ExitKeyboard();

    software_keyboard = nullptr;
}

void GMainWindow::WebBrowserOpenWebPage(const std::string& main_url,
                                        const std::string& additional_args, bool is_local) {
#ifdef YUZU_USE_QT_WEB_ENGINE

    // Raw input breaks with the web applet, Disable web applets if enabled
    if (UISettings::values.disable_web_applet || Settings::values.enable_raw_input) {
        emit WebBrowserClosed(Service::AM::Applets::WebExitReason::WindowClosed,
                              "http://localhost/");
        return;
    }

    web_applet = new QtNXWebEngineView(this, *system, input_subsystem.get());

    ui->action_Pause->setEnabled(false);
    ui->action_Restart->setEnabled(false);
    ui->action_Stop->setEnabled(false);

    {
        QProgressDialog loading_progress(this);
        loading_progress.setLabelText(tr("Loading Web Applet..."));
        loading_progress.setRange(0, 3);
        loading_progress.setValue(0);

        if (is_local && !Common::FS::Exists(main_url)) {
            loading_progress.show();

            auto future = QtConcurrent::run([this] { emit WebBrowserExtractOfflineRomFS(); });

            while (!future.isFinished()) {
                QCoreApplication::processEvents();

                std::this_thread::sleep_for(std::chrono::milliseconds(1));
            }
        }

        loading_progress.setValue(1);

        if (is_local) {
            web_applet->LoadLocalWebPage(main_url, additional_args);
        } else {
            web_applet->LoadExternalWebPage(main_url, additional_args);
        }

        if (render_window->IsLoadingComplete()) {
            render_window->hide();
        }

        const auto& layout = render_window->GetFramebufferLayout();
        const auto scale_ratio = devicePixelRatioF();
        web_applet->resize(layout.screen.GetWidth() / scale_ratio,
                           layout.screen.GetHeight() / scale_ratio);
        web_applet->move(layout.screen.left / scale_ratio,
                         (layout.screen.top / scale_ratio) + menuBar()->height());
        web_applet->setZoomFactor(static_cast<qreal>(layout.screen.GetWidth() / scale_ratio) /
                                  static_cast<qreal>(Layout::ScreenUndocked::Width));

        web_applet->setFocus();
        web_applet->show();

        loading_progress.setValue(2);

        QCoreApplication::processEvents();

        loading_progress.setValue(3);
    }

    bool exit_check = false;

    // TODO (Morph): Remove this
    QAction* exit_action = new QAction(tr("Disable Web Applet"), this);
    connect(exit_action, &QAction::triggered, this, [this] {
        const auto result = QMessageBox::warning(
            this, tr("Disable Web Applet"),
            tr("Disabling the web applet can lead to undefined behavior and should only be used "
               "with Super Mario 3D All-Stars. Are you sure you want to disable the web "
               "applet?\n(This can be re-enabled in the Debug settings.)"),
            QMessageBox::Yes | QMessageBox::No);
        if (result == QMessageBox::Yes) {
            UISettings::values.disable_web_applet = true;
            web_applet->SetFinished(true);
        }
    });
    ui->menubar->addAction(exit_action);

    while (!web_applet->IsFinished()) {
        QCoreApplication::processEvents();

        if (!exit_check) {
            web_applet->page()->runJavaScript(
                QStringLiteral("end_applet;"), [&](const QVariant& variant) {
                    exit_check = false;
                    if (variant.toBool()) {
                        web_applet->SetFinished(true);
                        web_applet->SetExitReason(
                            Service::AM::Applets::WebExitReason::EndButtonPressed);
                    }
                });

            exit_check = true;
        }

        if (web_applet->GetCurrentURL().contains(QStringLiteral("localhost"))) {
            if (!web_applet->IsFinished()) {
                web_applet->SetFinished(true);
                web_applet->SetExitReason(Service::AM::Applets::WebExitReason::CallbackURL);
            }

            web_applet->SetLastURL(web_applet->GetCurrentURL().toStdString());
        }

        std::this_thread::sleep_for(std::chrono::milliseconds(1));
    }

    const auto exit_reason = web_applet->GetExitReason();
    const auto last_url = web_applet->GetLastURL();

    web_applet->hide();

    render_window->setFocus();

    if (render_window->IsLoadingComplete()) {
        render_window->show();
    }

    ui->action_Pause->setEnabled(true);
    ui->action_Restart->setEnabled(true);
    ui->action_Stop->setEnabled(true);

    ui->menubar->removeAction(exit_action);

    QCoreApplication::processEvents();

    emit WebBrowserClosed(exit_reason, last_url);

#else

    // Utilize the same fallback as the default web browser applet.
    emit WebBrowserClosed(Service::AM::Applets::WebExitReason::WindowClosed, "http://localhost/");

#endif
}

void GMainWindow::WebBrowserRequestExit() {
#ifdef YUZU_USE_QT_WEB_ENGINE
    if (web_applet) {
        web_applet->SetExitReason(Service::AM::Applets::WebExitReason::ExitRequested);
        web_applet->SetFinished(true);
    }
#endif
}

void GMainWindow::InitializeWidgets() {
#ifdef YUZU_ENABLE_COMPATIBILITY_REPORTING
    ui->action_Report_Compatibility->setVisible(true);
#endif
    render_window = new GRenderWindow(this, emu_thread.get(), input_subsystem, *system);
    render_window->hide();

    game_list = new GameList(vfs, provider.get(), *play_time_manager, *system, this);
    ui->horizontalLayout->addWidget(game_list);

    game_list_placeholder = new GameListPlaceholder(this);
    ui->horizontalLayout->addWidget(game_list_placeholder);
    game_list_placeholder->setVisible(false);

    loading_screen = new LoadingScreen(this);
    loading_screen->hide();
    ui->horizontalLayout->addWidget(loading_screen);
    connect(loading_screen, &LoadingScreen::Hidden, [&] {
        loading_screen->Clear();
        if (emulation_running) {
            render_window->show();
            render_window->setFocus();
        }
    });

    multiplayer_state = new MultiplayerState(this, game_list->GetModel(), ui->action_Leave_Room,
                                             ui->action_Show_Room, *system);
    multiplayer_state->setVisible(false);

    // Create status bar
    message_label = new QLabel();
    // Configured separately for left alignment
    message_label->setFrameStyle(QFrame::NoFrame);
    message_label->setContentsMargins(4, 0, 4, 0);
    message_label->setAlignment(Qt::AlignLeft);
    statusBar()->addPermanentWidget(message_label, 1);

    shader_building_label = new QLabel();
    shader_building_label->setToolTip(tr("The amount of shaders currently being built"));
    res_scale_label = new QLabel();
    res_scale_label->setToolTip(tr("The current selected resolution scaling multiplier."));
    emu_speed_label = new QLabel();
    emu_speed_label->setToolTip(
        tr("Current emulation speed. Values higher or lower than 100% "
           "indicate emulation is running faster or slower than a Switch."));
    game_fps_label = new QLabel();
    game_fps_label->setToolTip(tr("How many frames per second the game is currently displaying. "
                                  "This will vary from game to game and scene to scene."));
    emu_frametime_label = new QLabel();
    emu_frametime_label->setToolTip(
        tr("Time taken to emulate a Switch frame, not counting framelimiting or v-sync. For "
           "full-speed emulation this should be at most 16.67 ms."));

    for (auto& label : {shader_building_label, res_scale_label, emu_speed_label, game_fps_label,
                        emu_frametime_label}) {
        label->setVisible(false);
        label->setFrameStyle(QFrame::NoFrame);
        label->setContentsMargins(4, 0, 4, 0);
        statusBar()->addPermanentWidget(label);
    }

    // TODO (flTobi): Add the widget when multiplayer is fully implemented
    statusBar()->addPermanentWidget(multiplayer_state->GetStatusText(), 0);
    statusBar()->addPermanentWidget(multiplayer_state->GetStatusIcon(), 0);

    tas_label = new QLabel();
    tas_label->setObjectName(QStringLiteral("TASlabel"));
    tas_label->setFocusPolicy(Qt::NoFocus);
    statusBar()->insertPermanentWidget(0, tas_label);

    volume_popup = new QWidget(this);
    volume_popup->setWindowFlags(Qt::FramelessWindowHint | Qt::NoDropShadowWindowHint | Qt::Popup);
    volume_popup->setLayout(new QVBoxLayout());
    volume_popup->setMinimumWidth(200);

    volume_slider = new QSlider(Qt::Horizontal);
    volume_slider->setObjectName(QStringLiteral("volume_slider"));
    volume_slider->setMaximum(200);
    volume_slider->setPageStep(5);
    connect(volume_slider, &QSlider::valueChanged, this, [this](int percentage) {
        Settings::values.audio_muted = false;
        const auto volume = static_cast<u8>(percentage);
        Settings::values.volume.SetValue(volume);
        UpdateVolumeUI();
    });
    volume_popup->layout()->addWidget(volume_slider);

    volume_button = new VolumeButton();
    volume_button->setObjectName(QStringLiteral("TogglableStatusBarButton"));
    volume_button->setFocusPolicy(Qt::NoFocus);
    volume_button->setCheckable(true);
    UpdateVolumeUI();
    connect(volume_button, &QPushButton::clicked, this, [&] {
        UpdateVolumeUI();
        volume_popup->setVisible(!volume_popup->isVisible());
        QRect rect = volume_button->geometry();
        QPoint bottomLeft = statusBar()->mapToGlobal(rect.topLeft());
        bottomLeft.setY(bottomLeft.y() - volume_popup->geometry().height());
        volume_popup->setGeometry(QRect(bottomLeft, QSize(rect.width(), rect.height())));
    });
    volume_button->setContextMenuPolicy(Qt::CustomContextMenu);
    connect(volume_button, &QPushButton::customContextMenuRequested,
            [this](const QPoint& menu_location) {
                QMenu context_menu;
                context_menu.addAction(
                    Settings::values.audio_muted ? tr("Unmute") : tr("Mute"), [this] {
                        Settings::values.audio_muted = !Settings::values.audio_muted;
                        UpdateVolumeUI();
                    });

                context_menu.addAction(tr("Reset Volume"), [this] {
                    Settings::values.volume.SetValue(100);
                    UpdateVolumeUI();
                });

                context_menu.exec(volume_button->mapToGlobal(menu_location));
                volume_button->repaint();
            });
    connect(volume_button, &VolumeButton::VolumeChanged, this, &GMainWindow::UpdateVolumeUI);

    statusBar()->insertPermanentWidget(0, volume_button);

    // setup AA button
    aa_status_button = new QPushButton();
    aa_status_button->setObjectName(QStringLiteral("TogglableStatusBarButton"));
    aa_status_button->setFocusPolicy(Qt::NoFocus);
    connect(aa_status_button, &QPushButton::clicked, [&] {
        auto aa_mode = Settings::values.anti_aliasing.GetValue();
        aa_mode = static_cast<Settings::AntiAliasing>(static_cast<u32>(aa_mode) + 1);
        if (aa_mode == Settings::AntiAliasing::MaxEnum) {
            aa_mode = Settings::AntiAliasing::None;
        }
        Settings::values.anti_aliasing.SetValue(aa_mode);
        aa_status_button->setChecked(true);
        UpdateAAText();
    });
    UpdateAAText();
    aa_status_button->setCheckable(true);
    aa_status_button->setChecked(true);
    aa_status_button->setContextMenuPolicy(Qt::CustomContextMenu);
    connect(aa_status_button, &QPushButton::customContextMenuRequested,
            [this](const QPoint& menu_location) {
                QMenu context_menu;
                for (auto const& aa_text_pair : Config::anti_aliasing_texts_map) {
                    context_menu.addAction(aa_text_pair.second, [this, aa_text_pair] {
                        Settings::values.anti_aliasing.SetValue(aa_text_pair.first);
                        UpdateAAText();
                    });
                }
                context_menu.exec(aa_status_button->mapToGlobal(menu_location));
                aa_status_button->repaint();
            });
    statusBar()->insertPermanentWidget(0, aa_status_button);

    // Setup Filter button
    filter_status_button = new QPushButton();
    filter_status_button->setObjectName(QStringLiteral("TogglableStatusBarButton"));
    filter_status_button->setFocusPolicy(Qt::NoFocus);
    connect(filter_status_button, &QPushButton::clicked, this,
            &GMainWindow::OnToggleAdaptingFilter);
    UpdateFilterText();
    filter_status_button->setCheckable(true);
    filter_status_button->setChecked(true);
    filter_status_button->setContextMenuPolicy(Qt::CustomContextMenu);
    connect(filter_status_button, &QPushButton::customContextMenuRequested,
            [this](const QPoint& menu_location) {
                QMenu context_menu;
                for (auto const& filter_text_pair : Config::scaling_filter_texts_map) {
                    context_menu.addAction(filter_text_pair.second, [this, filter_text_pair] {
                        Settings::values.scaling_filter.SetValue(filter_text_pair.first);
                        UpdateFilterText();
                    });
                }
                context_menu.exec(filter_status_button->mapToGlobal(menu_location));
                filter_status_button->repaint();
            });
    statusBar()->insertPermanentWidget(0, filter_status_button);

    // Setup Dock button
    dock_status_button = new QPushButton();
    dock_status_button->setObjectName(QStringLiteral("DockingStatusBarButton"));
    dock_status_button->setFocusPolicy(Qt::NoFocus);
    connect(dock_status_button, &QPushButton::clicked, this, &GMainWindow::OnToggleDockedMode);
    dock_status_button->setCheckable(true);
    UpdateDockedButton();
    dock_status_button->setContextMenuPolicy(Qt::CustomContextMenu);
    connect(dock_status_button, &QPushButton::customContextMenuRequested,
            [this](const QPoint& menu_location) {
                QMenu context_menu;

                for (auto const& pair : Config::use_docked_mode_texts_map) {
                    context_menu.addAction(pair.second, [this, &pair] {
                        if (pair.first != Settings::values.use_docked_mode.GetValue()) {
                            OnToggleDockedMode();
                        }
                    });
                }
                context_menu.exec(dock_status_button->mapToGlobal(menu_location));
                dock_status_button->repaint();
            });
    statusBar()->insertPermanentWidget(0, dock_status_button);

    // Setup GPU Accuracy button
    gpu_accuracy_button = new QPushButton();
    gpu_accuracy_button->setObjectName(QStringLiteral("GPUStatusBarButton"));
    gpu_accuracy_button->setCheckable(true);
    gpu_accuracy_button->setFocusPolicy(Qt::NoFocus);
    connect(gpu_accuracy_button, &QPushButton::clicked, this, &GMainWindow::OnToggleGpuAccuracy);
    UpdateGPUAccuracyButton();
    gpu_accuracy_button->setContextMenuPolicy(Qt::CustomContextMenu);
    connect(gpu_accuracy_button, &QPushButton::customContextMenuRequested,
            [this](const QPoint& menu_location) {
                QMenu context_menu;

                for (auto const& gpu_accuracy_pair : Config::gpu_accuracy_texts_map) {
                    if (gpu_accuracy_pair.first == Settings::GpuAccuracy::Extreme) {
                        continue;
                    }
                    context_menu.addAction(gpu_accuracy_pair.second, [this, gpu_accuracy_pair] {
                        Settings::values.gpu_accuracy.SetValue(gpu_accuracy_pair.first);
                        UpdateGPUAccuracyButton();
                    });
                }
                context_menu.exec(gpu_accuracy_button->mapToGlobal(menu_location));
                gpu_accuracy_button->repaint();
            });
    statusBar()->insertPermanentWidget(0, gpu_accuracy_button);

    // Setup Renderer API button
    renderer_status_button = new QPushButton();
    renderer_status_button->setObjectName(QStringLiteral("RendererStatusBarButton"));
    renderer_status_button->setCheckable(true);
    renderer_status_button->setFocusPolicy(Qt::NoFocus);
    connect(renderer_status_button, &QPushButton::clicked, this, &GMainWindow::OnToggleGraphicsAPI);
    UpdateAPIText();
    renderer_status_button->setCheckable(true);
    renderer_status_button->setChecked(Settings::values.renderer_backend.GetValue() ==
                                       Settings::RendererBackend::Vulkan);
    renderer_status_button->setContextMenuPolicy(Qt::CustomContextMenu);
    connect(renderer_status_button, &QPushButton::customContextMenuRequested,
            [this](const QPoint& menu_location) {
                QMenu context_menu;

                for (auto const& renderer_backend_pair : Config::renderer_backend_texts_map) {
                    if (renderer_backend_pair.first == Settings::RendererBackend::Null) {
                        continue;
                    }
                    context_menu.addAction(
                        renderer_backend_pair.second, [this, renderer_backend_pair] {
                            Settings::values.renderer_backend.SetValue(renderer_backend_pair.first);
                            UpdateAPIText();
                        });
                }
                context_menu.exec(renderer_status_button->mapToGlobal(menu_location));
                renderer_status_button->repaint();
            });
    statusBar()->insertPermanentWidget(0, renderer_status_button);

    statusBar()->setVisible(true);
    setStyleSheet(QStringLiteral("QStatusBar::item{border: none;}"));
}

void GMainWindow::InitializeDebugWidgets() {
    QMenu* debug_menu = ui->menu_View_Debugging;

#if MICROPROFILE_ENABLED
    microProfileDialog = new MicroProfileDialog(this);
    microProfileDialog->hide();
    debug_menu->addAction(microProfileDialog->toggleViewAction());
#endif

    waitTreeWidget = new WaitTreeWidget(*system, this);
    addDockWidget(Qt::LeftDockWidgetArea, waitTreeWidget);
    waitTreeWidget->hide();
    debug_menu->addAction(waitTreeWidget->toggleViewAction());

    controller_dialog = new ControllerDialog(system->HIDCore(), input_subsystem, this);
    controller_dialog->hide();
    debug_menu->addAction(controller_dialog->toggleViewAction());

    connect(this, &GMainWindow::EmulationStarting, waitTreeWidget,
            &WaitTreeWidget::OnEmulationStarting);
    connect(this, &GMainWindow::EmulationStopping, waitTreeWidget,
            &WaitTreeWidget::OnEmulationStopping);
}

void GMainWindow::InitializeRecentFileMenuActions() {
    for (int i = 0; i < max_recent_files_item; ++i) {
        actions_recent_files[i] = new QAction(this);
        actions_recent_files[i]->setVisible(false);
        connect(actions_recent_files[i], &QAction::triggered, this, &GMainWindow::OnMenuRecentFile);

        ui->menu_recent_files->addAction(actions_recent_files[i]);
    }
    ui->menu_recent_files->addSeparator();
    QAction* action_clear_recent_files = new QAction(this);
    action_clear_recent_files->setText(tr("&Clear Recent Files"));
    connect(action_clear_recent_files, &QAction::triggered, this, [this] {
        UISettings::values.recent_files.clear();
        UpdateRecentFiles();
    });
    ui->menu_recent_files->addAction(action_clear_recent_files);

    UpdateRecentFiles();
}

void GMainWindow::LinkActionShortcut(QAction* action, const QString& action_name,
                                     const bool tas_allowed) {
    static const QString main_window = QStringLiteral("Main Window");
    action->setShortcut(hotkey_registry.GetKeySequence(main_window, action_name));
    action->setShortcutContext(hotkey_registry.GetShortcutContext(main_window, action_name));
    action->setAutoRepeat(false);

    this->addAction(action);

    auto* controller = system->HIDCore().GetEmulatedController(Core::HID::NpadIdType::Player1);
    const auto* controller_hotkey =
        hotkey_registry.GetControllerHotkey(main_window, action_name, controller);
    connect(
        controller_hotkey, &ControllerShortcut::Activated, this,
        [action, tas_allowed, this] {
            auto [tas_status, current_tas_frame, total_tas_frames] =
                input_subsystem->GetTas()->GetStatus();
            if (tas_allowed || tas_status == InputCommon::TasInput::TasState::Stopped) {
                action->trigger();
            }
        },
        Qt::QueuedConnection);
}

void GMainWindow::InitializeHotkeys() {
    hotkey_registry.LoadHotkeys();

    LinkActionShortcut(ui->action_Load_File, QStringLiteral("Load File"));
    LinkActionShortcut(ui->action_Load_Amiibo, QStringLiteral("Load/Remove Amiibo"));
    LinkActionShortcut(ui->action_Exit, QStringLiteral("Exit yuzu"));
    LinkActionShortcut(ui->action_Restart, QStringLiteral("Restart Emulation"));
    LinkActionShortcut(ui->action_Pause, QStringLiteral("Continue/Pause Emulation"));
    LinkActionShortcut(ui->action_Stop, QStringLiteral("Stop Emulation"));
    LinkActionShortcut(ui->action_Show_Filter_Bar, QStringLiteral("Toggle Filter Bar"));
    LinkActionShortcut(ui->action_Show_Status_Bar, QStringLiteral("Toggle Status Bar"));
    LinkActionShortcut(ui->action_Fullscreen, QStringLiteral("Fullscreen"));
    LinkActionShortcut(ui->action_Capture_Screenshot, QStringLiteral("Capture Screenshot"));
    LinkActionShortcut(ui->action_TAS_Start, QStringLiteral("TAS Start/Stop"), true);
    LinkActionShortcut(ui->action_TAS_Record, QStringLiteral("TAS Record"), true);
    LinkActionShortcut(ui->action_TAS_Reset, QStringLiteral("TAS Reset"), true);

    static const QString main_window = QStringLiteral("Main Window");
    const auto connect_shortcut = [&]<typename Fn>(const QString& action_name, const Fn& function) {
        const auto* hotkey = hotkey_registry.GetHotkey(main_window, action_name, this);
        auto* controller = system->HIDCore().GetEmulatedController(Core::HID::NpadIdType::Player1);
        const auto* controller_hotkey =
            hotkey_registry.GetControllerHotkey(main_window, action_name, controller);
        connect(hotkey, &QShortcut::activated, this, function);
        connect(controller_hotkey, &ControllerShortcut::Activated, this, function,
                Qt::QueuedConnection);
    };

    connect_shortcut(QStringLiteral("Exit Fullscreen"), [&] {
        if (emulation_running && ui->action_Fullscreen->isChecked()) {
            ui->action_Fullscreen->setChecked(false);
            ToggleFullscreen();
        }
    });
    connect_shortcut(QStringLiteral("Change Adapting Filter"),
                     &GMainWindow::OnToggleAdaptingFilter);
    connect_shortcut(QStringLiteral("Change Docked Mode"), &GMainWindow::OnToggleDockedMode);
    connect_shortcut(QStringLiteral("Change GPU Accuracy"), &GMainWindow::OnToggleGpuAccuracy);
    connect_shortcut(QStringLiteral("Audio Mute/Unmute"), &GMainWindow::OnMute);
    connect_shortcut(QStringLiteral("Audio Volume Down"), &GMainWindow::OnDecreaseVolume);
    connect_shortcut(QStringLiteral("Audio Volume Up"), &GMainWindow::OnIncreaseVolume);
    connect_shortcut(QStringLiteral("Toggle Framerate Limit"), [] {
        Settings::values.use_speed_limit.SetValue(!Settings::values.use_speed_limit.GetValue());
    });
    connect_shortcut(QStringLiteral("Toggle Renderdoc Capture"), [this] {
        if (Settings::values.enable_renderdoc_hotkey) {
            system->GetRenderdocAPI().ToggleCapture();
        }
    });
    connect_shortcut(QStringLiteral("Toggle Mouse Panning"), [&] {
        if (Settings::values.mouse_enabled) {
            Settings::values.mouse_panning = false;
            QMessageBox::warning(
                this, tr("Emulated mouse is enabled"),
                tr("Real mouse input and mouse panning are incompatible. Please disable the "
                   "emulated mouse in input advanced settings to allow mouse panning."));
            return;
        }
        Settings::values.mouse_panning = !Settings::values.mouse_panning;
        if (Settings::values.mouse_panning) {
            render_window->installEventFilter(render_window);
            render_window->setAttribute(Qt::WA_Hover, true);
        }
    });
}

void GMainWindow::SetDefaultUIGeometry() {
    // geometry: 53% of the window contents are in the upper screen half, 47% in the lower half
    const QRect screenRect = QGuiApplication::primaryScreen()->geometry();

    const int w = screenRect.width() * 2 / 3;
    const int h = screenRect.height() * 2 / 3;
    const int x = (screenRect.x() + screenRect.width()) / 2 - w / 2;
    const int y = (screenRect.y() + screenRect.height()) / 2 - h * 53 / 100;

    setGeometry(x, y, w, h);
}

void GMainWindow::RestoreUIState() {
    setWindowFlags(windowFlags() & ~Qt::FramelessWindowHint);
    restoreGeometry(UISettings::values.geometry);
    // Work-around because the games list isn't supposed to be full screen
    if (isFullScreen()) {
        showNormal();
    }
    restoreState(UISettings::values.state);
    render_window->setWindowFlags(render_window->windowFlags() & ~Qt::FramelessWindowHint);
    render_window->restoreGeometry(UISettings::values.renderwindow_geometry);
#if MICROPROFILE_ENABLED
    microProfileDialog->restoreGeometry(UISettings::values.microprofile_geometry);
    microProfileDialog->setVisible(UISettings::values.microprofile_visible.GetValue());
#endif

    game_list->LoadInterfaceLayout();

    ui->action_Single_Window_Mode->setChecked(UISettings::values.single_window_mode.GetValue());
    ToggleWindowMode();

    ui->action_Fullscreen->setChecked(UISettings::values.fullscreen.GetValue());

    ui->action_Display_Dock_Widget_Headers->setChecked(
        UISettings::values.display_titlebar.GetValue());
    OnDisplayTitleBars(ui->action_Display_Dock_Widget_Headers->isChecked());

    ui->action_Show_Filter_Bar->setChecked(UISettings::values.show_filter_bar.GetValue());
    game_list->SetFilterVisible(ui->action_Show_Filter_Bar->isChecked());

    ui->action_Show_Status_Bar->setChecked(UISettings::values.show_status_bar.GetValue());
    statusBar()->setVisible(ui->action_Show_Status_Bar->isChecked());
    Debugger::ToggleConsole();
}

void GMainWindow::OnAppFocusStateChanged(Qt::ApplicationState state) {
    if (state != Qt::ApplicationHidden && state != Qt::ApplicationInactive &&
        state != Qt::ApplicationActive) {
        LOG_DEBUG(Frontend, "ApplicationState unusual flag: {} ", state);
    }
    if (!emulation_running) {
        return;
    }
    if (UISettings::values.pause_when_in_background) {
        if (emu_thread->IsRunning() &&
            (state & (Qt::ApplicationHidden | Qt::ApplicationInactive))) {
            auto_paused = true;
            OnPauseGame();
        } else if (!emu_thread->IsRunning() && auto_paused && state == Qt::ApplicationActive) {
            auto_paused = false;
            RequestGameResume();
            OnStartGame();
        }
    }
    if (UISettings::values.mute_when_in_background) {
        if (!Settings::values.audio_muted &&
            (state & (Qt::ApplicationHidden | Qt::ApplicationInactive))) {
            Settings::values.audio_muted = true;
            auto_muted = true;
        } else if (auto_muted && state == Qt::ApplicationActive) {
            Settings::values.audio_muted = false;
            auto_muted = false;
        }
        UpdateVolumeUI();
    }
}

void GMainWindow::ConnectWidgetEvents() {
    connect(game_list, &GameList::BootGame, this, &GMainWindow::BootGame);
    connect(game_list, &GameList::GameChosen, this, &GMainWindow::OnGameListLoadFile);
    connect(game_list, &GameList::OpenDirectory, this, &GMainWindow::OnGameListOpenDirectory);
    connect(game_list, &GameList::OpenFolderRequested, this, &GMainWindow::OnGameListOpenFolder);
    connect(game_list, &GameList::OpenTransferableShaderCacheRequested, this,
            &GMainWindow::OnTransferableShaderCacheOpenFile);
    connect(game_list, &GameList::RemoveInstalledEntryRequested, this,
            &GMainWindow::OnGameListRemoveInstalledEntry);
    connect(game_list, &GameList::RemoveFileRequested, this, &GMainWindow::OnGameListRemoveFile);
    connect(game_list, &GameList::RemovePlayTimeRequested, this,
            &GMainWindow::OnGameListRemovePlayTimeData);
    connect(game_list, &GameList::DumpRomFSRequested, this, &GMainWindow::OnGameListDumpRomFS);
    connect(game_list, &GameList::VerifyIntegrityRequested, this,
            &GMainWindow::OnGameListVerifyIntegrity);
    connect(game_list, &GameList::CopyTIDRequested, this, &GMainWindow::OnGameListCopyTID);
    connect(game_list, &GameList::NavigateToGamedbEntryRequested, this,
            &GMainWindow::OnGameListNavigateToGamedbEntry);
    connect(game_list, &GameList::CreateShortcut, this, &GMainWindow::OnGameListCreateShortcut);
    connect(game_list, &GameList::AddDirectory, this, &GMainWindow::OnGameListAddDirectory);
    connect(game_list_placeholder, &GameListPlaceholder::AddDirectory, this,
            &GMainWindow::OnGameListAddDirectory);
    connect(game_list, &GameList::ShowList, this, &GMainWindow::OnGameListShowList);
    connect(game_list, &GameList::PopulatingCompleted,
            [this] { multiplayer_state->UpdateGameList(game_list->GetModel()); });
    connect(game_list, &GameList::SaveConfig, this, &GMainWindow::OnSaveConfig);

    connect(game_list, &GameList::OpenPerGameGeneralRequested, this,
            &GMainWindow::OnGameListOpenPerGameProperties);

    connect(this, &GMainWindow::UpdateInstallProgress, this,
            &GMainWindow::IncrementInstallProgress);

    connect(this, &GMainWindow::EmulationStarting, render_window,
            &GRenderWindow::OnEmulationStarting);
    connect(this, &GMainWindow::EmulationStopping, render_window,
            &GRenderWindow::OnEmulationStopping);

    // Software Keyboard Applet
    connect(this, &GMainWindow::EmulationStarting, this, &GMainWindow::SoftwareKeyboardExit);
    connect(this, &GMainWindow::EmulationStopping, this, &GMainWindow::SoftwareKeyboardExit);

    connect(&status_bar_update_timer, &QTimer::timeout, this, &GMainWindow::UpdateStatusBar);

    connect(this, &GMainWindow::UpdateThemedIcons, multiplayer_state,
            &MultiplayerState::UpdateThemedIcons);
}

void GMainWindow::ConnectMenuEvents() {
    const auto connect_menu = [&]<typename Fn>(QAction* action, const Fn& event_fn) {
        connect(action, &QAction::triggered, this, event_fn);
        // Add actions to this window so that hiding menus in fullscreen won't disable them
        addAction(action);
        // Add actions to the render window so that they work outside of single window mode
        render_window->addAction(action);
    };

    // File
    connect_menu(ui->action_Load_File, &GMainWindow::OnMenuLoadFile);
    connect_menu(ui->action_Load_Folder, &GMainWindow::OnMenuLoadFolder);
    connect_menu(ui->action_Install_File_NAND, &GMainWindow::OnMenuInstallToNAND);
    connect_menu(ui->action_Exit, &QMainWindow::close);
    connect_menu(ui->action_Load_Amiibo, &GMainWindow::OnLoadAmiibo);

    // Emulation
    connect_menu(ui->action_Pause, &GMainWindow::OnPauseContinueGame);
    connect_menu(ui->action_Stop, &GMainWindow::OnStopGame);
    connect_menu(ui->action_Report_Compatibility, &GMainWindow::OnMenuReportCompatibility);
    connect_menu(ui->action_Open_Mods_Page, &GMainWindow::OnOpenModsPage);
    connect_menu(ui->action_Open_Quickstart_Guide, &GMainWindow::OnOpenQuickstartGuide);
    connect_menu(ui->action_Open_FAQ, &GMainWindow::OnOpenFAQ);
    connect_menu(ui->action_Restart, &GMainWindow::OnRestartGame);
    connect_menu(ui->action_Configure, &GMainWindow::OnConfigure);
    connect_menu(ui->action_Configure_Current_Game, &GMainWindow::OnConfigurePerGame);

    // View
    connect_menu(ui->action_Fullscreen, &GMainWindow::ToggleFullscreen);
    connect_menu(ui->action_Single_Window_Mode, &GMainWindow::ToggleWindowMode);
    connect_menu(ui->action_Display_Dock_Widget_Headers, &GMainWindow::OnDisplayTitleBars);
    connect_menu(ui->action_Show_Filter_Bar, &GMainWindow::OnToggleFilterBar);
    connect_menu(ui->action_Show_Status_Bar, &GMainWindow::OnToggleStatusBar);

    connect_menu(ui->action_Reset_Window_Size_720, &GMainWindow::ResetWindowSize720);
    connect_menu(ui->action_Reset_Window_Size_900, &GMainWindow::ResetWindowSize900);
    connect_menu(ui->action_Reset_Window_Size_1080, &GMainWindow::ResetWindowSize1080);
    ui->menu_Reset_Window_Size->addActions({ui->action_Reset_Window_Size_720,
                                            ui->action_Reset_Window_Size_900,
                                            ui->action_Reset_Window_Size_1080});

    // Multiplayer
    connect(ui->action_View_Lobby, &QAction::triggered, multiplayer_state,
            &MultiplayerState::OnViewLobby);
    connect(ui->action_Start_Room, &QAction::triggered, multiplayer_state,
            &MultiplayerState::OnCreateRoom);
    connect(ui->action_Leave_Room, &QAction::triggered, multiplayer_state,
            &MultiplayerState::OnCloseRoom);
    connect(ui->action_Connect_To_Room, &QAction::triggered, multiplayer_state,
            &MultiplayerState::OnDirectConnectToRoom);
    connect(ui->action_Show_Room, &QAction::triggered, multiplayer_state,
            &MultiplayerState::OnOpenNetworkRoom);
    connect(multiplayer_state, &MultiplayerState::SaveConfig, this, &GMainWindow::OnSaveConfig);

    // Tools
    connect_menu(ui->action_Rederive, std::bind(&GMainWindow::OnReinitializeKeys, this,
                                                ReinitializeKeyBehavior::Warning));
    connect_menu(ui->action_Load_Album, &GMainWindow::OnAlbum);
    connect_menu(ui->action_Load_Cabinet_Nickname_Owner,
                 [this]() { OnCabinet(Service::NFP::CabinetMode::StartNicknameAndOwnerSettings); });
    connect_menu(ui->action_Load_Cabinet_Eraser,
                 [this]() { OnCabinet(Service::NFP::CabinetMode::StartGameDataEraser); });
    connect_menu(ui->action_Load_Cabinet_Restorer,
                 [this]() { OnCabinet(Service::NFP::CabinetMode::StartRestorer); });
    connect_menu(ui->action_Load_Cabinet_Formatter,
                 [this]() { OnCabinet(Service::NFP::CabinetMode::StartFormatter); });
    connect_menu(ui->action_Load_Mii_Edit, &GMainWindow::OnMiiEdit);
    connect_menu(ui->action_Capture_Screenshot, &GMainWindow::OnCaptureScreenshot);

    // TAS
    connect_menu(ui->action_TAS_Start, &GMainWindow::OnTasStartStop);
    connect_menu(ui->action_TAS_Record, &GMainWindow::OnTasRecord);
    connect_menu(ui->action_TAS_Reset, &GMainWindow::OnTasReset);
    connect_menu(ui->action_Configure_Tas, &GMainWindow::OnConfigureTas);

    // Help
    connect_menu(ui->action_Open_yuzu_Folder, &GMainWindow::OnOpenYuzuFolder);
    connect_menu(ui->action_Verify_installed_contents, &GMainWindow::OnVerifyInstalledContents);
    connect_menu(ui->action_About, &GMainWindow::OnAbout);
}

void GMainWindow::UpdateMenuState() {
    const bool is_paused = emu_thread == nullptr || !emu_thread->IsRunning();
    const bool is_firmware_available = CheckFirmwarePresence();

    const std::array running_actions{
        ui->action_Stop,
        ui->action_Restart,
        ui->action_Configure_Current_Game,
        ui->action_Report_Compatibility,
        ui->action_Load_Amiibo,
        ui->action_Pause,
    };

    const std::array applet_actions{
        ui->action_Load_Album,
        ui->action_Load_Cabinet_Nickname_Owner,
        ui->action_Load_Cabinet_Eraser,
        ui->action_Load_Cabinet_Restorer,
        ui->action_Load_Cabinet_Formatter,
        ui->action_Load_Mii_Edit,
    };

    for (QAction* action : running_actions) {
        action->setEnabled(emulation_running);
    }

    for (QAction* action : applet_actions) {
        action->setEnabled(is_firmware_available && !emulation_running);
    }

    ui->action_Capture_Screenshot->setEnabled(emulation_running && !is_paused);

    if (emulation_running && is_paused) {
        ui->action_Pause->setText(tr("&Continue"));
    } else {
        ui->action_Pause->setText(tr("&Pause"));
    }

    multiplayer_state->UpdateNotificationStatus();
}

void GMainWindow::OnDisplayTitleBars(bool show) {
    QList<QDockWidget*> widgets = findChildren<QDockWidget*>();

    if (show) {
        for (QDockWidget* widget : widgets) {
            QWidget* old = widget->titleBarWidget();
            widget->setTitleBarWidget(nullptr);
            if (old != nullptr)
                delete old;
        }
    } else {
        for (QDockWidget* widget : widgets) {
            QWidget* old = widget->titleBarWidget();
            widget->setTitleBarWidget(new QWidget());
            if (old != nullptr)
                delete old;
        }
    }
}

void GMainWindow::SetupPrepareForSleep() {
#ifdef __unix__
    auto bus = QDBusConnection::systemBus();
    if (bus.isConnected()) {
        const bool success = bus.connect(
            QStringLiteral("org.freedesktop.login1"), QStringLiteral("/org/freedesktop/login1"),
            QStringLiteral("org.freedesktop.login1.Manager"), QStringLiteral("PrepareForSleep"),
            QStringLiteral("b"), this, SLOT(OnPrepareForSleep(bool)));

        if (!success) {
            LOG_WARNING(Frontend, "Couldn't register PrepareForSleep signal");
        }
    } else {
        LOG_WARNING(Frontend, "QDBusConnection system bus is not connected");
    }
#endif // __unix__
}

void GMainWindow::OnPrepareForSleep(bool prepare_sleep) {
    if (emu_thread == nullptr) {
        return;
    }

    if (prepare_sleep) {
        if (emu_thread->IsRunning()) {
            auto_paused = true;
            OnPauseGame();
        }
    } else {
        if (!emu_thread->IsRunning() && auto_paused) {
            auto_paused = false;
            RequestGameResume();
            OnStartGame();
        }
    }
}

#ifdef __unix__
std::array<int, 3> GMainWindow::sig_interrupt_fds{0, 0, 0};

void GMainWindow::SetupSigInterrupts() {
    if (sig_interrupt_fds[2] == 1) {
        return;
    }
    socketpair(AF_UNIX, SOCK_STREAM, 0, sig_interrupt_fds.data());
    sig_interrupt_fds[2] = 1;

    struct sigaction sa;
    sa.sa_handler = &GMainWindow::HandleSigInterrupt;
    sigemptyset(&sa.sa_mask);
    sa.sa_flags = SA_RESETHAND;
    sigaction(SIGINT, &sa, nullptr);
    sigaction(SIGTERM, &sa, nullptr);

    sig_interrupt_notifier = new QSocketNotifier(sig_interrupt_fds[1], QSocketNotifier::Read, this);
    connect(sig_interrupt_notifier, &QSocketNotifier::activated, this,
            &GMainWindow::OnSigInterruptNotifierActivated);
    connect(this, &GMainWindow::SigInterrupt, this, &GMainWindow::close);
}

void GMainWindow::HandleSigInterrupt(int sig) {
    if (sig == SIGINT) {
        _exit(1);
    }

    // Calling into Qt directly from a signal handler is not safe,
    // so wake up a QSocketNotifier with this hacky write call instead.
    char a = 1;
    int ret = write(sig_interrupt_fds[0], &a, sizeof(a));
    (void)ret;
}

void GMainWindow::OnSigInterruptNotifierActivated() {
    sig_interrupt_notifier->setEnabled(false);

    char a;
    int ret = read(sig_interrupt_fds[1], &a, sizeof(a));
    (void)ret;

    sig_interrupt_notifier->setEnabled(true);

    emit SigInterrupt();
}
#endif // __unix__

void GMainWindow::PreventOSSleep() {
#ifdef _WIN32
    SetThreadExecutionState(ES_CONTINUOUS | ES_SYSTEM_REQUIRED | ES_DISPLAY_REQUIRED);
#elif defined(HAVE_SDL2)
    SDL_DisableScreenSaver();
#endif
}

void GMainWindow::AllowOSSleep() {
#ifdef _WIN32
    SetThreadExecutionState(ES_CONTINUOUS);
#elif defined(HAVE_SDL2)
    SDL_EnableScreenSaver();
#endif
}

bool GMainWindow::LoadROM(const QString& filename, u64 program_id, std::size_t program_index,
                          AmLaunchType launch_type) {
    // Shutdown previous session if the emu thread is still active...
    if (emu_thread != nullptr) {
        ShutdownGame();
    }

    if (!render_window->InitRenderTarget()) {
        return false;
    }

    system->SetFilesystem(vfs);

    if (launch_type == AmLaunchType::UserInitiated) {
        system->GetUserChannel().clear();
    }

    system->SetAppletFrontendSet({
        std::make_unique<QtAmiiboSettings>(*this), // Amiibo Settings
        (UISettings::values.controller_applet_disabled.GetValue() == true)
            ? nullptr
            : std::make_unique<QtControllerSelector>(*this), // Controller Selector
        std::make_unique<QtErrorDisplay>(*this),             // Error Display
        nullptr,                                             // Mii Editor
        nullptr,                                             // Parental Controls
        nullptr,                                             // Photo Viewer
        std::make_unique<QtProfileSelector>(*this),          // Profile Selector
        std::make_unique<QtSoftwareKeyboard>(*this),         // Software Keyboard
        std::make_unique<QtWebBrowser>(*this),               // Web Browser
    });

    const Core::SystemResultStatus result{
        system->Load(*render_window, filename.toStdString(), program_id, program_index)};

    const auto drd_callout = (UISettings::values.callout_flags.GetValue() &
                              static_cast<u32>(CalloutFlag::DRDDeprecation)) == 0;

    if (result == Core::SystemResultStatus::Success &&
        system->GetAppLoader().GetFileType() == Loader::FileType::DeconstructedRomDirectory &&
        drd_callout) {
        UISettings::values.callout_flags = UISettings::values.callout_flags.GetValue() |
                                           static_cast<u32>(CalloutFlag::DRDDeprecation);
        QMessageBox::warning(
            this, tr("Warning Outdated Game Format"),
            tr("You are using the deconstructed ROM directory format for this game, which is an "
               "outdated format that has been superseded by others such as NCA, NAX, XCI, or "
               "NSP. Deconstructed ROM directories lack icons, metadata, and update "
               "support.<br><br>For an explanation of the various Switch formats yuzu supports, <a "
               "href='https://yuzu-emu.org/wiki/overview-of-switch-game-formats'>check out our "
               "wiki</a>. This message will not be shown again."));
    }

    if (result != Core::SystemResultStatus::Success) {
        switch (result) {
        case Core::SystemResultStatus::ErrorGetLoader:
            LOG_CRITICAL(Frontend, "Failed to obtain loader for {}!", filename.toStdString());
            QMessageBox::critical(this, tr("Error while loading ROM!"),
                                  tr("The ROM format is not supported."));
            break;
        case Core::SystemResultStatus::ErrorVideoCore:
            QMessageBox::critical(
                this, tr("An error occurred initializing the video core."),
                tr("yuzu has encountered an error while running the video core. "
                   "This is usually caused by outdated GPU drivers, including integrated ones. "
                   "Please see the log for more details. "
                   "For more information on accessing the log, please see the following page: "
                   "<a href='https://yuzu-emu.org/help/reference/log-files/'>"
                   "How to Upload the Log File</a>. "));
            break;
        default:
            if (result > Core::SystemResultStatus::ErrorLoader) {
                const u16 loader_id = static_cast<u16>(Core::SystemResultStatus::ErrorLoader);
                const u16 error_id = static_cast<u16>(result) - loader_id;
                const std::string error_code = fmt::format("({:04X}-{:04X})", loader_id, error_id);
                LOG_CRITICAL(Frontend, "Failed to load ROM! {}", error_code);

                const auto title =
                    tr("Error while loading ROM! %1", "%1 signifies a numeric error code.")
                        .arg(QString::fromStdString(error_code));
                const auto description =
                    tr("%1<br>Please follow <a href='https://yuzu-emu.org/help/quickstart/'>the "
                       "yuzu quickstart guide</a> to redump your files.<br>You can refer "
                       "to the yuzu wiki</a> or the yuzu Discord</a> for help.",
                       "%1 signifies an error string.")
                        .arg(QString::fromStdString(
                            GetResultStatusString(static_cast<Loader::ResultStatus>(error_id))));

                QMessageBox::critical(this, title, description);
            } else {
                QMessageBox::critical(
                    this, tr("Error while loading ROM!"),
                    tr("An unknown error occurred. Please see the log for more details."));
            }
            break;
        }
        return false;
    }
    current_game_path = filename;

    system->TelemetrySession().AddField(Common::Telemetry::FieldType::App, "Frontend", "Qt");
    return true;
}

bool GMainWindow::SelectAndSetCurrentUser(
    const Core::Frontend::ProfileSelectParameters& parameters) {
    QtProfileSelectionDialog dialog(system->HIDCore(), this, parameters);
    dialog.setWindowFlags(Qt::Dialog | Qt::CustomizeWindowHint | Qt::WindowTitleHint |
                          Qt::WindowSystemMenuHint | Qt::WindowCloseButtonHint);
    dialog.setWindowModality(Qt::WindowModal);

    if (dialog.exec() == QDialog::Rejected) {
        return false;
    }

    Settings::values.current_user = dialog.GetIndex();
    return true;
}

void GMainWindow::ConfigureFilesystemProvider(const std::string& filepath) {
    // Ensure all NCAs are registered before launching the game
    const auto file = vfs->OpenFile(filepath, FileSys::Mode::Read);
    if (!file) {
        return;
    }

    auto loader = Loader::GetLoader(*system, file);
    if (!loader) {
        return;
    }

    const auto file_type = loader->GetFileType();
    if (file_type == Loader::FileType::Unknown || file_type == Loader::FileType::Error) {
        return;
    }

    u64 program_id = 0;
    const auto res2 = loader->ReadProgramId(program_id);
    if (res2 == Loader::ResultStatus::Success && file_type == Loader::FileType::NCA) {
        provider->AddEntry(FileSys::TitleType::Application,
                           FileSys::GetCRTypeFromNCAType(FileSys::NCA{file}.GetType()), program_id,
                           file);
    } else if (res2 == Loader::ResultStatus::Success &&
               (file_type == Loader::FileType::XCI || file_type == Loader::FileType::NSP)) {
        const auto nsp = file_type == Loader::FileType::NSP
                             ? std::make_shared<FileSys::NSP>(file)
                             : FileSys::XCI{file}.GetSecurePartitionNSP();
        for (const auto& title : nsp->GetNCAs()) {
            for (const auto& entry : title.second) {
                provider->AddEntry(entry.first.first, entry.first.second, title.first,
                                   entry.second->GetBaseFile());
            }
        }
    }
}

void GMainWindow::BootGame(const QString& filename, u64 program_id, std::size_t program_index,
                           StartGameType type, AmLaunchType launch_type) {
    LOG_INFO(Frontend, "yuzu starting...");
    StoreRecentFile(filename); // Put the filename on top of the list

    // Save configurations
    UpdateUISettings();
    game_list->SaveInterfaceLayout();
    config->Save();

    u64 title_id{0};

    last_filename_booted = filename;

    ConfigureFilesystemProvider(filename.toStdString());
    const auto v_file = Core::GetGameFileFromPath(vfs, filename.toUtf8().constData());
    const auto loader = Loader::GetLoader(*system, v_file, program_id, program_index);

    if (loader != nullptr && loader->ReadProgramId(title_id) == Loader::ResultStatus::Success &&
        type == StartGameType::Normal) {
        // Load per game settings
        const auto file_path =
            std::filesystem::path{Common::U16StringFromBuffer(filename.utf16(), filename.size())};
        const auto config_file_name = title_id == 0
                                          ? Common::FS::PathToUTF8String(file_path.filename())
                                          : fmt::format("{:016X}", title_id);
        Config per_game_config(config_file_name, Config::ConfigType::PerGameConfig);
        system->HIDCore().ReloadInputDevices();
        system->ApplySettings();
    }

    Settings::LogSettings();

    if (UISettings::values.select_user_on_boot) {
        const Core::Frontend::ProfileSelectParameters parameters{
            .mode = Service::AM::Applets::UiMode::UserSelector,
            .invalid_uid_list = {},
            .display_options = {},
            .purpose = Service::AM::Applets::UserSelectionPurpose::General,
        };
        if (SelectAndSetCurrentUser(parameters) == false) {
            return;
        }
    }

    if (!LoadROM(filename, program_id, program_index, launch_type)) {
        return;
    }

    system->SetShuttingDown(false);
    game_list->setDisabled(true);

    // Create and start the emulation thread
    emu_thread = std::make_unique<EmuThread>(*system);
    emit EmulationStarting(emu_thread.get());
    emu_thread->start();

    // Register an ExecuteProgram callback such that Core can execute a sub-program
    system->RegisterExecuteProgramCallback(
        [this](std::size_t program_index_) { render_window->ExecuteProgram(program_index_); });

    system->RegisterExitCallback([this] {
        emu_thread->ForceStop();
        render_window->Exit();
    });

    connect(render_window, &GRenderWindow::Closed, this, &GMainWindow::OnStopGame);
    connect(render_window, &GRenderWindow::MouseActivity, this, &GMainWindow::OnMouseActivity);
    // BlockingQueuedConnection is important here, it makes sure we've finished refreshing our views
    // before the CPU continues
    connect(emu_thread.get(), &EmuThread::DebugModeEntered, waitTreeWidget,
            &WaitTreeWidget::OnDebugModeEntered, Qt::BlockingQueuedConnection);
    connect(emu_thread.get(), &EmuThread::DebugModeLeft, waitTreeWidget,
            &WaitTreeWidget::OnDebugModeLeft, Qt::BlockingQueuedConnection);

    connect(emu_thread.get(), &EmuThread::LoadProgress, loading_screen,
            &LoadingScreen::OnLoadProgress, Qt::QueuedConnection);

    // Update the GUI
    UpdateStatusButtons();
    if (ui->action_Single_Window_Mode->isChecked()) {
        game_list->hide();
        game_list_placeholder->hide();
    }
    status_bar_update_timer.start(500);
    renderer_status_button->setDisabled(true);

    if (UISettings::values.hide_mouse || Settings::values.mouse_panning) {
        render_window->installEventFilter(render_window);
        render_window->setAttribute(Qt::WA_Hover, true);
    }

    if (UISettings::values.hide_mouse) {
        mouse_hide_timer.start();
    }

    render_window->InitializeCamera();

    std::string title_name;
    std::string title_version;
    const auto res = system->GetGameName(title_name);

    const auto metadata = [this, title_id] {
        const FileSys::PatchManager pm(title_id, system->GetFileSystemController(),
                                       system->GetContentProvider());
        return pm.GetControlMetadata();
    }();
    if (metadata.first != nullptr) {
        title_version = metadata.first->GetVersionString();
        title_name = metadata.first->GetApplicationName();
    }
    if (res != Loader::ResultStatus::Success || title_name.empty()) {
        title_name = Common::FS::PathToUTF8String(
            std::filesystem::path{Common::U16StringFromBuffer(filename.utf16(), filename.size())}
                .filename());
    }
    const bool is_64bit = system->Kernel().ApplicationProcess()->Is64Bit();
    const auto instruction_set_suffix = is_64bit ? tr("(64-bit)") : tr("(32-bit)");
    title_name = tr("%1 %2", "%1 is the title name. %2 indicates if the title is 64-bit or 32-bit")
                     .arg(QString::fromStdString(title_name), instruction_set_suffix)
                     .toStdString();
    LOG_INFO(Frontend, "Booting game: {:016X} | {} | {}", title_id, title_name, title_version);
    const auto gpu_vendor = system->GPU().Renderer().GetDeviceVendor();
    UpdateWindowTitle(title_name, title_version, gpu_vendor);

    loading_screen->Prepare(system->GetAppLoader());
    loading_screen->show();

    emulation_running = true;
    if (ui->action_Fullscreen->isChecked()) {
        ShowFullscreen();
    }
    OnStartGame();
}

bool GMainWindow::OnShutdownBegin() {
    if (!emulation_running) {
        return false;
    }

    if (ui->action_Fullscreen->isChecked()) {
        HideFullscreen();
    }

    AllowOSSleep();

    // Disable unlimited frame rate
    Settings::values.use_speed_limit.SetValue(true);

    if (system->IsShuttingDown()) {
        return false;
    }

    system->SetShuttingDown(true);
    discord_rpc->Pause();

    RequestGameExit();
    emu_thread->disconnect();
    emu_thread->SetRunning(true);

    emit EmulationStopping();

    int shutdown_time = 1000;

    if (system->DebuggerEnabled()) {
        shutdown_time = 0;
    } else if (system->GetExitLocked()) {
        shutdown_time = 5000;
    }

    shutdown_timer.setSingleShot(true);
    shutdown_timer.start(shutdown_time);
    connect(&shutdown_timer, &QTimer::timeout, this, &GMainWindow::OnEmulationStopTimeExpired);
    connect(emu_thread.get(), &QThread::finished, this, &GMainWindow::OnEmulationStopped);

    // Disable everything to prevent anything from being triggered here
    ui->action_Pause->setEnabled(false);
    ui->action_Restart->setEnabled(false);
    ui->action_Stop->setEnabled(false);

    return true;
}

void GMainWindow::OnShutdownBeginDialog() {
    shutdown_dialog = new OverlayDialog(this, *system, QString{}, tr("Closing software..."),
                                        QString{}, QString{}, Qt::AlignHCenter | Qt::AlignVCenter);
    shutdown_dialog->open();
}

void GMainWindow::OnEmulationStopTimeExpired() {
    if (emu_thread) {
        emu_thread->ForceStop();
    }
}

void GMainWindow::OnEmulationStopped() {
    shutdown_timer.stop();
    if (emu_thread) {
        emu_thread->disconnect();
        emu_thread->wait();
        emu_thread.reset();
    }

    if (shutdown_dialog) {
        shutdown_dialog->deleteLater();
        shutdown_dialog = nullptr;
    }

    emulation_running = false;

    discord_rpc->Update();

    // The emulation is stopped, so closing the window or not does not matter anymore
    disconnect(render_window, &GRenderWindow::Closed, this, &GMainWindow::OnStopGame);

    // Update the GUI
    UpdateMenuState();

    render_window->hide();
    loading_screen->hide();
    loading_screen->Clear();
    if (game_list->IsEmpty()) {
        game_list_placeholder->show();
    } else {
        game_list->show();
    }
    game_list->SetFilterFocus();
    tas_label->clear();
    input_subsystem->GetTas()->Stop();
    OnTasStateChanged();
    render_window->FinalizeCamera();

    system->GetAppletManager().SetCurrentAppletId(Service::AM::Applets::AppletId::None);

    // Enable all controllers
    system->HIDCore().SetSupportedStyleTag({Core::HID::NpadStyleSet::All});

    render_window->removeEventFilter(render_window);
    render_window->setAttribute(Qt::WA_Hover, false);

    UpdateWindowTitle();

    // Disable status bar updates
    status_bar_update_timer.stop();
    shader_building_label->setVisible(false);
    res_scale_label->setVisible(false);
    emu_speed_label->setVisible(false);
    game_fps_label->setVisible(false);
    emu_frametime_label->setVisible(false);
    renderer_status_button->setEnabled(!UISettings::values.has_broken_vulkan);

    current_game_path.clear();

    // When closing the game, destroy the GLWindow to clear the context after the game is closed
    render_window->ReleaseRenderTarget();

    // Enable game list
    game_list->setEnabled(true);

    Settings::RestoreGlobalState(system->IsPoweredOn());
    system->HIDCore().ReloadInputDevices();
    UpdateStatusButtons();
}

void GMainWindow::ShutdownGame() {
    if (!emulation_running) {
        return;
    }

    play_time_manager->Stop();
    OnShutdownBegin();
    OnEmulationStopTimeExpired();
    OnEmulationStopped();
}

void GMainWindow::StoreRecentFile(const QString& filename) {
    UISettings::values.recent_files.prepend(filename);
    UISettings::values.recent_files.removeDuplicates();
    while (UISettings::values.recent_files.size() > max_recent_files_item) {
        UISettings::values.recent_files.removeLast();
    }

    UpdateRecentFiles();
}

void GMainWindow::UpdateRecentFiles() {
    const int num_recent_files =
        std::min(static_cast<int>(UISettings::values.recent_files.size()), max_recent_files_item);

    for (int i = 0; i < num_recent_files; i++) {
        const QString text = QStringLiteral("&%1. %2").arg(i + 1).arg(
            QFileInfo(UISettings::values.recent_files[i]).fileName());
        actions_recent_files[i]->setText(text);
        actions_recent_files[i]->setData(UISettings::values.recent_files[i]);
        actions_recent_files[i]->setToolTip(UISettings::values.recent_files[i]);
        actions_recent_files[i]->setVisible(true);
    }

    for (int j = num_recent_files; j < max_recent_files_item; ++j) {
        actions_recent_files[j]->setVisible(false);
    }

    // Enable the recent files menu if the list isn't empty
    ui->menu_recent_files->setEnabled(num_recent_files != 0);
}

void GMainWindow::OnGameListLoadFile(QString game_path, u64 program_id) {
    BootGame(game_path, program_id);
}

void GMainWindow::OnGameListOpenFolder(u64 program_id, GameListOpenTarget target,
                                       const std::string& game_path) {
    std::filesystem::path path;
    QString open_target;

    const auto [user_save_size, device_save_size] = [this, &game_path, &program_id] {
        const FileSys::PatchManager pm{program_id, system->GetFileSystemController(),
                                       system->GetContentProvider()};
        const auto control = pm.GetControlMetadata().first;
        if (control != nullptr) {
            return std::make_pair(control->GetDefaultNormalSaveSize(),
                                  control->GetDeviceSaveDataSize());
        } else {
            const auto file = Core::GetGameFileFromPath(vfs, game_path);
            const auto loader = Loader::GetLoader(*system, file);

            FileSys::NACP nacp{};
            loader->ReadControlData(nacp);
            return std::make_pair(nacp.GetDefaultNormalSaveSize(), nacp.GetDeviceSaveDataSize());
        }
    }();

    const bool has_user_save{user_save_size > 0};
    const bool has_device_save{device_save_size > 0};

    ASSERT_MSG(has_user_save != has_device_save, "Game uses both user and device savedata?");

    switch (target) {
    case GameListOpenTarget::SaveData: {
        open_target = tr("Save Data");
        const auto nand_dir = Common::FS::GetYuzuPath(Common::FS::YuzuPath::NANDDir);
        auto vfs_nand_dir =
            vfs->OpenDirectory(Common::FS::PathToUTF8String(nand_dir), FileSys::Mode::Read);

        if (has_user_save) {
            // User save data
            const auto select_profile = [this] {
                const Core::Frontend::ProfileSelectParameters parameters{
                    .mode = Service::AM::Applets::UiMode::UserSelector,
                    .invalid_uid_list = {},
                    .display_options = {},
                    .purpose = Service::AM::Applets::UserSelectionPurpose::General,
                };
                QtProfileSelectionDialog dialog(system->HIDCore(), this, parameters);
                dialog.setWindowFlags(Qt::Dialog | Qt::CustomizeWindowHint | Qt::WindowTitleHint |
                                      Qt::WindowSystemMenuHint | Qt::WindowCloseButtonHint);
                dialog.setWindowModality(Qt::WindowModal);

                if (dialog.exec() == QDialog::Rejected) {
                    return -1;
                }

                return dialog.GetIndex();
            };

            const auto index = select_profile();
            if (index == -1) {
                return;
            }

            Service::Account::ProfileManager manager;
            const auto user_id = manager.GetUser(static_cast<std::size_t>(index));
            ASSERT(user_id);

            const auto user_save_data_path = FileSys::SaveDataFactory::GetFullPath(
                *system, vfs_nand_dir, FileSys::SaveDataSpaceId::NandUser,
                FileSys::SaveDataType::SaveData, program_id, user_id->AsU128(), 0);

            path = Common::FS::ConcatPathSafe(nand_dir, user_save_data_path);
        } else {
            // Device save data
            const auto device_save_data_path = FileSys::SaveDataFactory::GetFullPath(
                *system, vfs_nand_dir, FileSys::SaveDataSpaceId::NandUser,
                FileSys::SaveDataType::SaveData, program_id, {}, 0);

            path = Common::FS::ConcatPathSafe(nand_dir, device_save_data_path);
        }

        if (!Common::FS::CreateDirs(path)) {
            LOG_ERROR(Frontend, "Unable to create the directories for save data");
        }

        break;
    }
    case GameListOpenTarget::ModData: {
        open_target = tr("Mod Data");
        path = Common::FS::GetYuzuPath(Common::FS::YuzuPath::LoadDir) /
               fmt::format("{:016X}", program_id);
        break;
    }
    default:
        UNIMPLEMENTED();
        break;
    }

    const QString qpath = QString::fromStdString(Common::FS::PathToUTF8String(path));
    const QDir dir(qpath);
    if (!dir.exists()) {
        QMessageBox::warning(this, tr("Error Opening %1 Folder").arg(open_target),
                             tr("Folder does not exist!"));
        return;
    }
    LOG_INFO(Frontend, "Opening {} path for program_id={:016x}", open_target.toStdString(),
             program_id);
    QDesktopServices::openUrl(QUrl::fromLocalFile(qpath));
}

void GMainWindow::OnTransferableShaderCacheOpenFile(u64 program_id) {
    const auto shader_cache_dir = Common::FS::GetYuzuPath(Common::FS::YuzuPath::ShaderDir);
    const auto shader_cache_folder_path{shader_cache_dir / fmt::format("{:016x}", program_id)};
    if (!Common::FS::CreateDirs(shader_cache_folder_path)) {
        QMessageBox::warning(this, tr("Error Opening Transferable Shader Cache"),
                             tr("Failed to create the shader cache directory for this title."));
        return;
    }
    const auto shader_path_string{Common::FS::PathToUTF8String(shader_cache_folder_path)};
    const auto qt_shader_cache_path = QString::fromStdString(shader_path_string);
    QDesktopServices::openUrl(QUrl::fromLocalFile(qt_shader_cache_path));
}

static bool RomFSRawCopy(size_t total_size, size_t& read_size, QProgressDialog& dialog,
                         const FileSys::VirtualDir& src, const FileSys::VirtualDir& dest,
                         bool full) {
    if (src == nullptr || dest == nullptr || !src->IsReadable() || !dest->IsWritable())
        return false;
    if (dialog.wasCanceled())
        return false;

    std::vector<u8> buffer(CopyBufferSize);
    auto last_timestamp = std::chrono::steady_clock::now();

    const auto QtRawCopy = [&](const FileSys::VirtualFile& src_file,
                               const FileSys::VirtualFile& dest_file) {
        if (src_file == nullptr || dest_file == nullptr) {
            return false;
        }
        if (!dest_file->Resize(src_file->GetSize())) {
            return false;
        }

        for (std::size_t i = 0; i < src_file->GetSize(); i += buffer.size()) {
            if (dialog.wasCanceled()) {
                dest_file->Resize(0);
                return false;
            }

            using namespace std::literals::chrono_literals;
            const auto new_timestamp = std::chrono::steady_clock::now();

            if ((new_timestamp - last_timestamp) > 33ms) {
                last_timestamp = new_timestamp;
                dialog.setValue(
                    static_cast<int>(std::min(read_size, total_size) * 100 / total_size));
                QCoreApplication::processEvents();
            }

            const auto read = src_file->Read(buffer.data(), buffer.size(), i);
            dest_file->Write(buffer.data(), read, i);

            read_size += read;
        }

        return true;
    };

    if (full) {
        for (const auto& file : src->GetFiles()) {
            const auto out = VfsDirectoryCreateFileWrapper(dest, file->GetName());
            if (!QtRawCopy(file, out))
                return false;
        }
    }

    for (const auto& dir : src->GetSubdirectories()) {
        const auto out = dest->CreateSubdirectory(dir->GetName());
        if (!RomFSRawCopy(total_size, read_size, dialog, dir, out, full))
            return false;
    }

    return true;
}

QString GMainWindow::GetGameListErrorRemoving(InstalledEntryType type) const {
    switch (type) {
    case InstalledEntryType::Game:
        return tr("Error Removing Contents");
    case InstalledEntryType::Update:
        return tr("Error Removing Update");
    case InstalledEntryType::AddOnContent:
        return tr("Error Removing DLC");
    default:
        return QStringLiteral("Error Removing <Invalid Type>");
    }
}
void GMainWindow::OnGameListRemoveInstalledEntry(u64 program_id, InstalledEntryType type) {
    const QString entry_question = [type] {
        switch (type) {
        case InstalledEntryType::Game:
            return tr("Remove Installed Game Contents?");
        case InstalledEntryType::Update:
            return tr("Remove Installed Game Update?");
        case InstalledEntryType::AddOnContent:
            return tr("Remove Installed Game DLC?");
        default:
            return QStringLiteral("Remove Installed Game <Invalid Type>?");
        }
    }();

    if (!question(this, tr("Remove Entry"), entry_question, QMessageBox::Yes | QMessageBox::No,
                  QMessageBox::No)) {
        return;
    }

    switch (type) {
    case InstalledEntryType::Game:
        RemoveBaseContent(program_id, type);
        [[fallthrough]];
    case InstalledEntryType::Update:
        RemoveUpdateContent(program_id, type);
        if (type != InstalledEntryType::Game) {
            break;
        }
        [[fallthrough]];
    case InstalledEntryType::AddOnContent:
        RemoveAddOnContent(program_id, type);
        break;
    }
    Common::FS::RemoveDirRecursively(Common::FS::GetYuzuPath(Common::FS::YuzuPath::CacheDir) /
                                     "game_list");
    game_list->PopulateAsync(UISettings::values.game_dirs);
}

void GMainWindow::RemoveBaseContent(u64 program_id, InstalledEntryType type) {
    const auto& fs_controller = system->GetFileSystemController();
    const auto res = fs_controller.GetUserNANDContents()->RemoveExistingEntry(program_id) ||
                     fs_controller.GetSDMCContents()->RemoveExistingEntry(program_id);

    if (res) {
        QMessageBox::information(this, tr("Successfully Removed"),
                                 tr("Successfully removed the installed base game."));
    } else {
        QMessageBox::warning(
            this, GetGameListErrorRemoving(type),
            tr("The base game is not installed in the NAND and cannot be removed."));
    }
}

void GMainWindow::RemoveUpdateContent(u64 program_id, InstalledEntryType type) {
    const auto update_id = program_id | 0x800;
    const auto& fs_controller = system->GetFileSystemController();
    const auto res = fs_controller.GetUserNANDContents()->RemoveExistingEntry(update_id) ||
                     fs_controller.GetSDMCContents()->RemoveExistingEntry(update_id);

    if (res) {
        QMessageBox::information(this, tr("Successfully Removed"),
                                 tr("Successfully removed the installed update."));
    } else {
        QMessageBox::warning(this, GetGameListErrorRemoving(type),
                             tr("There is no update installed for this title."));
    }
}

void GMainWindow::RemoveAddOnContent(u64 program_id, InstalledEntryType type) {
    u32 count{};
    const auto& fs_controller = system->GetFileSystemController();
    const auto dlc_entries = system->GetContentProvider().ListEntriesFilter(
        FileSys::TitleType::AOC, FileSys::ContentRecordType::Data);

    for (const auto& entry : dlc_entries) {
        if (FileSys::GetBaseTitleID(entry.title_id) == program_id) {
            const auto res =
                fs_controller.GetUserNANDContents()->RemoveExistingEntry(entry.title_id) ||
                fs_controller.GetSDMCContents()->RemoveExistingEntry(entry.title_id);
            if (res) {
                ++count;
            }
        }
    }

    if (count == 0) {
        QMessageBox::warning(this, GetGameListErrorRemoving(type),
                             tr("There are no DLC installed for this title."));
        return;
    }

    QMessageBox::information(this, tr("Successfully Removed"),
                             tr("Successfully removed %1 installed DLC.").arg(count));
}

void GMainWindow::OnGameListRemoveFile(u64 program_id, GameListRemoveTarget target,
                                       const std::string& game_path) {
    const QString question = [target] {
        switch (target) {
        case GameListRemoveTarget::GlShaderCache:
            return tr("Delete OpenGL Transferable Shader Cache?");
        case GameListRemoveTarget::VkShaderCache:
            return tr("Delete Vulkan Transferable Shader Cache?");
        case GameListRemoveTarget::AllShaderCache:
            return tr("Delete All Transferable Shader Caches?");
        case GameListRemoveTarget::CustomConfiguration:
            return tr("Remove Custom Game Configuration?");
        case GameListRemoveTarget::CacheStorage:
            return tr("Remove Cache Storage?");
        default:
            return QString{};
        }
    }();

    if (!GMainWindow::question(this, tr("Remove File"), question,
                               QMessageBox::Yes | QMessageBox::No, QMessageBox::No)) {
        return;
    }

    switch (target) {
    case GameListRemoveTarget::VkShaderCache:
        RemoveVulkanDriverPipelineCache(program_id);
        [[fallthrough]];
    case GameListRemoveTarget::GlShaderCache:
        RemoveTransferableShaderCache(program_id, target);
        break;
    case GameListRemoveTarget::AllShaderCache:
        RemoveAllTransferableShaderCaches(program_id);
        break;
    case GameListRemoveTarget::CustomConfiguration:
        RemoveCustomConfiguration(program_id, game_path);
        break;
    case GameListRemoveTarget::CacheStorage:
        RemoveCacheStorage(program_id);
        break;
    }
}

void GMainWindow::OnGameListRemovePlayTimeData(u64 program_id) {
    if (QMessageBox::question(this, tr("Remove Play Time Data"), tr("Reset play time?"),
                              QMessageBox::Yes | QMessageBox::No,
                              QMessageBox::No) != QMessageBox::Yes) {
        return;
    }

    play_time_manager->ResetProgramPlayTime(program_id);
    game_list->PopulateAsync(UISettings::values.game_dirs);
}

void GMainWindow::RemoveTransferableShaderCache(u64 program_id, GameListRemoveTarget target) {
    const auto target_file_name = [target] {
        switch (target) {
        case GameListRemoveTarget::GlShaderCache:
            return "opengl.bin";
        case GameListRemoveTarget::VkShaderCache:
            return "vulkan.bin";
        default:
            return "";
        }
    }();
    const auto shader_cache_dir = Common::FS::GetYuzuPath(Common::FS::YuzuPath::ShaderDir);
    const auto shader_cache_folder_path = shader_cache_dir / fmt::format("{:016x}", program_id);
    const auto target_file = shader_cache_folder_path / target_file_name;

    if (!Common::FS::Exists(target_file)) {
        QMessageBox::warning(this, tr("Error Removing Transferable Shader Cache"),
                             tr("A shader cache for this title does not exist."));
        return;
    }
    if (Common::FS::RemoveFile(target_file)) {
        QMessageBox::information(this, tr("Successfully Removed"),
                                 tr("Successfully removed the transferable shader cache."));
    } else {
        QMessageBox::warning(this, tr("Error Removing Transferable Shader Cache"),
                             tr("Failed to remove the transferable shader cache."));
    }
}

void GMainWindow::RemoveVulkanDriverPipelineCache(u64 program_id) {
    static constexpr std::string_view target_file_name = "vulkan_pipelines.bin";

    const auto shader_cache_dir = Common::FS::GetYuzuPath(Common::FS::YuzuPath::ShaderDir);
    const auto shader_cache_folder_path = shader_cache_dir / fmt::format("{:016x}", program_id);
    const auto target_file = shader_cache_folder_path / target_file_name;

    if (!Common::FS::Exists(target_file)) {
        return;
    }
    if (!Common::FS::RemoveFile(target_file)) {
        QMessageBox::warning(this, tr("Error Removing Vulkan Driver Pipeline Cache"),
                             tr("Failed to remove the driver pipeline cache."));
    }
}

void GMainWindow::RemoveAllTransferableShaderCaches(u64 program_id) {
    const auto shader_cache_dir = Common::FS::GetYuzuPath(Common::FS::YuzuPath::ShaderDir);
    const auto program_shader_cache_dir = shader_cache_dir / fmt::format("{:016x}", program_id);

    if (!Common::FS::Exists(program_shader_cache_dir)) {
        QMessageBox::warning(this, tr("Error Removing Transferable Shader Caches"),
                             tr("A shader cache for this title does not exist."));
        return;
    }
    if (Common::FS::RemoveDirRecursively(program_shader_cache_dir)) {
        QMessageBox::information(this, tr("Successfully Removed"),
                                 tr("Successfully removed the transferable shader caches."));
    } else {
        QMessageBox::warning(this, tr("Error Removing Transferable Shader Caches"),
                             tr("Failed to remove the transferable shader cache directory."));
    }
}

void GMainWindow::RemoveCustomConfiguration(u64 program_id, const std::string& game_path) {
    const auto file_path = std::filesystem::path(Common::FS::ToU8String(game_path));
    const auto config_file_name =
        program_id == 0 ? Common::FS::PathToUTF8String(file_path.filename()).append(".ini")
                        : fmt::format("{:016X}.ini", program_id);
    const auto custom_config_file_path =
        Common::FS::GetYuzuPath(Common::FS::YuzuPath::ConfigDir) / "custom" / config_file_name;

    if (!Common::FS::Exists(custom_config_file_path)) {
        QMessageBox::warning(this, tr("Error Removing Custom Configuration"),
                             tr("A custom configuration for this title does not exist."));
        return;
    }

    if (Common::FS::RemoveFile(custom_config_file_path)) {
        QMessageBox::information(this, tr("Successfully Removed"),
                                 tr("Successfully removed the custom game configuration."));
    } else {
        QMessageBox::warning(this, tr("Error Removing Custom Configuration"),
                             tr("Failed to remove the custom game configuration."));
    }
}

void GMainWindow::RemoveCacheStorage(u64 program_id) {
    const auto nand_dir = Common::FS::GetYuzuPath(Common::FS::YuzuPath::NANDDir);
    auto vfs_nand_dir =
        vfs->OpenDirectory(Common::FS::PathToUTF8String(nand_dir), FileSys::Mode::Read);

    const auto cache_storage_path = FileSys::SaveDataFactory::GetFullPath(
        *system, vfs_nand_dir, FileSys::SaveDataSpaceId::NandUser,
        FileSys::SaveDataType::CacheStorage, 0 /* program_id */, {}, 0);

    const auto path = Common::FS::ConcatPathSafe(nand_dir, cache_storage_path);

    // Not an error if it wasn't cleared.
    Common::FS::RemoveDirRecursively(path);
}

void GMainWindow::OnGameListDumpRomFS(u64 program_id, const std::string& game_path,
                                      DumpRomFSTarget target) {
    const auto failed = [this] {
        QMessageBox::warning(this, tr("RomFS Extraction Failed!"),
                             tr("There was an error copying the RomFS files or the user "
                                "cancelled the operation."));
    };

    const auto loader = Loader::GetLoader(*system, vfs->OpenFile(game_path, FileSys::Mode::Read));
    if (loader == nullptr) {
        failed();
        return;
    }

    FileSys::VirtualFile packed_update_raw{};
    loader->ReadUpdateRaw(packed_update_raw);

    const auto& installed = system->GetContentProvider();

    u64 title_id{};
    u8 raw_type{};
    if (!SelectRomFSDumpTarget(installed, program_id, &title_id, &raw_type)) {
        failed();
        return;
    }

    const auto type = static_cast<FileSys::ContentRecordType>(raw_type);
    const auto base_nca = installed.GetEntry(title_id, type);
    if (!base_nca) {
        failed();
        return;
    }

    const FileSys::NCA update_nca{packed_update_raw, nullptr};
    if (type != FileSys::ContentRecordType::Program ||
        update_nca.GetStatus() != Loader::ResultStatus::ErrorMissingBKTRBaseRomFS ||
        update_nca.GetTitleId() != FileSys::GetUpdateTitleID(title_id)) {
        packed_update_raw = {};
    }

    const auto base_romfs = base_nca->GetRomFS();
    if (!base_romfs) {
        failed();
        return;
    }

    const auto dump_dir =
        target == DumpRomFSTarget::Normal
            ? Common::FS::GetYuzuPath(Common::FS::YuzuPath::DumpDir)
            : Common::FS::GetYuzuPath(Common::FS::YuzuPath::SDMCDir) / "atmosphere" / "contents";
    const auto romfs_dir = fmt::format("{:016X}/romfs", title_id);

    const auto path = Common::FS::PathToUTF8String(dump_dir / romfs_dir);

    const FileSys::PatchManager pm{title_id, system->GetFileSystemController(), installed};
    auto romfs = pm.PatchRomFS(base_nca.get(), base_romfs, type, packed_update_raw, false);

    const auto out = VfsFilesystemCreateDirectoryWrapper(vfs, path, FileSys::Mode::ReadWrite);

    if (out == nullptr) {
        failed();
        vfs->DeleteDirectory(path);
        return;
    }

    bool ok = false;
    const QStringList selections{tr("Full"), tr("Skeleton")};
    const auto res = QInputDialog::getItem(
        this, tr("Select RomFS Dump Mode"),
        tr("Please select the how you would like the RomFS dumped.<br>Full will copy all of the "
           "files into the new directory while <br>skeleton will only create the directory "
           "structure."),
        selections, 0, false, &ok);
    if (!ok) {
        failed();
        vfs->DeleteDirectory(path);
        return;
    }

    const auto extracted = FileSys::ExtractRomFS(romfs);
    if (extracted == nullptr) {
        failed();
        return;
    }

    const auto full = res == selections.constFirst();

    // The expected required space is the size of the RomFS + 1 GiB
    const auto minimum_free_space = romfs->GetSize() + 0x40000000;

    if (full && Common::FS::GetFreeSpaceSize(path) < minimum_free_space) {
        QMessageBox::warning(this, tr("RomFS Extraction Failed!"),
                             tr("There is not enough free space at %1 to extract the RomFS. Please "
                                "free up space or select a different dump directory at "
                                "Emulation > Configure > System > Filesystem > Dump Root")
                                 .arg(QString::fromStdString(path)));
        return;
    }

    QProgressDialog progress(tr("Extracting RomFS..."), tr("Cancel"), 0, 100, this);
    progress.setWindowModality(Qt::WindowModal);
    progress.setMinimumDuration(100);
    progress.setAutoClose(false);
    progress.setAutoReset(false);

    size_t read_size = 0;

    if (RomFSRawCopy(romfs->GetSize(), read_size, progress, extracted, out, full)) {
        progress.close();
        QMessageBox::information(this, tr("RomFS Extraction Succeeded!"),
                                 tr("The operation completed successfully."));
        QDesktopServices::openUrl(QUrl::fromLocalFile(QString::fromStdString(path)));
    } else {
        progress.close();
        failed();
        vfs->DeleteDirectory(path);
    }
}

void GMainWindow::OnGameListVerifyIntegrity(const std::string& game_path) {
    const auto NotImplemented = [this] {
        QMessageBox::warning(this, tr("Integrity verification couldn't be performed!"),
                             tr("File contents were not checked for validity."));
    };
    const auto Failed = [this] {
        QMessageBox::critical(this, tr("Integrity verification failed!"),
                              tr("File contents may be corrupt."));
    };

    const auto loader = Loader::GetLoader(*system, vfs->OpenFile(game_path, FileSys::Mode::Read));
    if (loader == nullptr) {
        NotImplemented();
        return;
    }

    QProgressDialog progress(tr("Verifying integrity..."), tr("Cancel"), 0, 100, this);
    progress.setWindowModality(Qt::WindowModal);
    progress.setMinimumDuration(100);
    progress.setAutoClose(false);
    progress.setAutoReset(false);

    const auto QtProgressCallback = [&](size_t processed_size, size_t total_size) {
        if (progress.wasCanceled()) {
            return false;
        }

        progress.setValue(static_cast<int>((processed_size * 100) / total_size));
        return true;
    };

    const auto status = loader->VerifyIntegrity(QtProgressCallback);
    if (progress.wasCanceled() ||
        status == Loader::ResultStatus::ErrorIntegrityVerificationNotImplemented) {
        NotImplemented();
        return;
    }

    if (status == Loader::ResultStatus::ErrorIntegrityVerificationFailed) {
        Failed();
        return;
    }

    progress.close();
    QMessageBox::information(this, tr("Integrity verification succeeded!"),
                             tr("The operation completed successfully."));
}

void GMainWindow::OnGameListCopyTID(u64 program_id) {
    QClipboard* clipboard = QGuiApplication::clipboard();
    clipboard->setText(QString::fromStdString(fmt::format("{:016X}", program_id)));
}

void GMainWindow::OnGameListNavigateToGamedbEntry(u64 program_id,
                                                  const CompatibilityList& compatibility_list) {
    const auto it = FindMatchingCompatibilityEntry(compatibility_list, program_id);

    QString directory;
    if (it != compatibility_list.end()) {
        directory = it->second.second;
    }

    QDesktopServices::openUrl(QUrl(QStringLiteral("https://yuzu-emu.org/game/") + directory));
}

bool GMainWindow::CreateShortcutLink(const std::filesystem::path& shortcut_path,
                                     const std::string& comment,
                                     const std::filesystem::path& icon_path,
                                     const std::filesystem::path& command,
                                     const std::string& arguments, const std::string& categories,
                                     const std::string& keywords, const std::string& name) try {
#if defined(__linux__) || defined(__FreeBSD__) // Linux and FreeBSD
    std::filesystem::path shortcut_path_full = shortcut_path / (name + ".desktop");
    std::ofstream shortcut_stream(shortcut_path_full, std::ios::binary | std::ios::trunc);
    if (!shortcut_stream.is_open()) {
        LOG_ERROR(Frontend, "Failed to create shortcut");
        return false;
    }
    fmt::print(shortcut_stream, "[Desktop Entry]\n");
    fmt::print(shortcut_stream, "Type=Application\n");
    fmt::print(shortcut_stream, "Version=1.0\n");
    fmt::print(shortcut_stream, "Name={}\n", name);
    if (!comment.empty()) {
        fmt::print(shortcut_stream, "Comment={}\n", comment);
    }
    if (std::filesystem::is_regular_file(icon_path)) {
        fmt::print(shortcut_stream, "Icon={}\n", icon_path.string());
    }
    fmt::print(shortcut_stream, "TryExec={}\n", command.string());
    fmt::print(shortcut_stream, "Exec={} {}\n", command.string(), arguments);
    if (!categories.empty()) {
        fmt::print(shortcut_stream, "Categories={}\n", categories);
    }
    if (!keywords.empty()) {
        fmt::print(shortcut_stream, "Keywords={}\n", keywords);
    }
    return true;
#elif defined(_WIN32) // Windows
    HRESULT hr = CoInitialize(nullptr);
    if (FAILED(hr)) {
        LOG_ERROR(Frontend, "CoInitialize failed");
        return false;
    }
    SCOPE_EXIT({ CoUninitialize(); });
    IShellLinkW* ps1 = nullptr;
    IPersistFile* persist_file = nullptr;
    SCOPE_EXIT({
        if (persist_file != nullptr) {
            persist_file->Release();
        }
        if (ps1 != nullptr) {
            ps1->Release();
        }
    });
    HRESULT hres = CoCreateInstance(CLSID_ShellLink, nullptr, CLSCTX_INPROC_SERVER, IID_IShellLinkW,
                                    reinterpret_cast<void**>(&ps1));
    if (FAILED(hres)) {
        LOG_ERROR(Frontend, "Failed to create IShellLinkW instance");
        return false;
    }
    hres = ps1->SetPath(command.c_str());
    if (FAILED(hres)) {
        LOG_ERROR(Frontend, "Failed to set path");
        return false;
    }
    if (!arguments.empty()) {
        hres = ps1->SetArguments(Common::UTF8ToUTF16W(arguments).data());
        if (FAILED(hres)) {
            LOG_ERROR(Frontend, "Failed to set arguments");
            return false;
        }
    }
    if (!comment.empty()) {
        hres = ps1->SetDescription(Common::UTF8ToUTF16W(comment).data());
        if (FAILED(hres)) {
            LOG_ERROR(Frontend, "Failed to set description");
            return false;
        }
    }
    if (std::filesystem::is_regular_file(icon_path)) {
        hres = ps1->SetIconLocation(icon_path.c_str(), 0);
        if (FAILED(hres)) {
            LOG_ERROR(Frontend, "Failed to set icon location");
            return false;
        }
    }
    hres = ps1->QueryInterface(IID_IPersistFile, reinterpret_cast<void**>(&persist_file));
    if (FAILED(hres)) {
        LOG_ERROR(Frontend, "Failed to get IPersistFile interface");
        return false;
    }
    hres = persist_file->Save(std::filesystem::path{shortcut_path / (name + ".lnk")}.c_str(), TRUE);
    if (FAILED(hres)) {
        LOG_ERROR(Frontend, "Failed to save shortcut");
        return false;
    }
    return true;
#else                 // Unsupported platform
    return false;
#endif
} catch (const std::exception& e) {
    LOG_ERROR(Frontend, "Failed to create shortcut: {}", e.what());
    return false;
}
// Messages in pre-defined message boxes for less code spaghetti
bool GMainWindow::CreateShortcutMessagesGUI(QWidget* parent, int imsg, const QString& game_title) {
    int result = 0;
    QMessageBox::StandardButtons buttons;
    switch (imsg) {
    case GMainWindow::CREATE_SHORTCUT_MSGBOX_FULLSCREEN_YES:
        buttons = QMessageBox::Yes | QMessageBox::No;
        result =
            QMessageBox::information(parent, tr("Create Shortcut"),
                                     tr("Do you want to launch the game in fullscreen?"), buttons);
        return result == QMessageBox::Yes;
    case GMainWindow::CREATE_SHORTCUT_MSGBOX_SUCCESS:
        QMessageBox::information(parent, tr("Create Shortcut"),
                                 tr("Successfully created a shortcut to %1").arg(game_title));
        return false;
    case GMainWindow::CREATE_SHORTCUT_MSGBOX_APPVOLATILE_WARNING:
        buttons = QMessageBox::StandardButton::Ok | QMessageBox::StandardButton::Cancel;
        result =
            QMessageBox::warning(this, tr("Create Shortcut"),
                                 tr("This will create a shortcut to the current AppImage. This may "
                                    "not work well if you update. Continue?"),
                                 buttons);
        return result == QMessageBox::Ok;
    default:
        buttons = QMessageBox::Ok;
        QMessageBox::critical(parent, tr("Create Shortcut"),
                              tr("Failed to create a shortcut to %1").arg(game_title), buttons);
        return false;
    }
}

<<<<<<< HEAD
bool GMainWindow::MakeShortcutIcoPath(const u64 program_id, const std::string_view game_file_name,
                                      std::filesystem::path& out_icon_path) {
    // Get path to Yuzu icons directory & icon extension
    std::string ico_extension = "png";
#if defined(_WIN32)
    out_icon_path = Common::FS::GetYuzuPath(Common::FS::YuzuPath::ConfigDir) / "icons";
    ico_extension = "ico";
#elif defined(__linux__) || defined(__FreeBSD__)
    out_icon_path = Common::FS::GetDataDirectory("XDG_DATA_HOME") / "icons/hicolor/256x256";
#endif
=======
    const std::string game_file_name = std::filesystem::path(game_path).filename().string();
    // Determine full paths for icon and shortcut
#if defined(__linux__) || defined(__FreeBSD__) || defined(__APPLE__)
    const char* home = std::getenv("HOME");
    const std::filesystem::path home_path = (home == nullptr ? "~" : home);
    const char* xdg_data_home = std::getenv("XDG_DATA_HOME");
>>>>>>> 940618a6

    // Create icons directory if it doesn't exist
    if (!Common::FS::CreateDirs(out_icon_path)) {
        QMessageBox::critical(
            this, tr("Create Icon"),
            tr("Cannot create icon file. Path \"%1\" does not exist and cannot be created.")
                .arg(QString::fromStdString(out_icon_path.string())),
            QMessageBox::StandardButton::Ok);
        out_icon_path.clear();
        return false;
    }

    // Create icon file path
    out_icon_path /= (program_id == 0 ? fmt::format("yuzu-{}.{}", game_file_name, ico_extension)
                                      : fmt::format("yuzu-{:016X}.{}", program_id, ico_extension));
    return true;
}

void GMainWindow::OnGameListCreateShortcut(u64 program_id, const std::string& game_path,
                                           GameListShortcutTarget target) {
    std::string game_title;
    QString qt_game_title;
    std::filesystem::path out_icon_path;
    // Get path to yuzu executable
    const QStringList args = QApplication::arguments();
    std::filesystem::path yuzu_command = args[0].toStdString();
    // If relative path, make it an absolute path
    if (yuzu_command.c_str()[0] == '.') {
        yuzu_command = Common::FS::GetCurrentDir() / yuzu_command;
    }
<<<<<<< HEAD
    // Shortcut path
    std::filesystem::path shortcut_path{};
    if (target == GameListShortcutTarget::Desktop) {
        shortcut_path =
            QStandardPaths::writableLocation(QStandardPaths::DesktopLocation).toStdString();
    } else if (target == GameListShortcutTarget::Applications) {
        shortcut_path =
            QStandardPaths::writableLocation(QStandardPaths::ApplicationsLocation).toStdString();
    }
    // Icon path and title
    if (std::filesystem::exists(shortcut_path)) {
        // Get title from game file
        const FileSys::PatchManager pm{program_id, system->GetFileSystemController(),
                                       system->GetContentProvider()};
        const auto control = pm.GetControlMetadata();
        const auto loader =
            Loader::GetLoader(*system, vfs->OpenFile(game_path, FileSys::Mode::Read));
        game_title = fmt::format("{:016X}", program_id);
        if (control.first != nullptr) {
            game_title = control.first->GetApplicationName();
        } else {
            loader->ReadTitle(game_title);
        }
        // Delete illegal characters from title
        const std::string illegal_chars = "<>:\"/\\|?*.";
        for (auto it = game_title.rbegin(); it != game_title.rend(); ++it) {
            if (illegal_chars.find(*it) != std::string::npos) {
                game_title.erase(it.base() - 1);
            }
        }
        qt_game_title = QString::fromStdString(game_title);
        // Get icon from game file
        std::vector<u8> icon_image_file{};
        if (control.second != nullptr) {
            icon_image_file = control.second->ReadAllBytes();
        } else if (loader->ReadIcon(icon_image_file) != Loader::ResultStatus::Success) {
            LOG_WARNING(Frontend, "Could not read icon from {:s}", game_path);
        }
        QImage icon_data =
            QImage::fromData(icon_image_file.data(), static_cast<int>(icon_image_file.size()));
        if (GMainWindow::MakeShortcutIcoPath(program_id, game_title, out_icon_path)) {
            if (!SaveIconToFile(out_icon_path, icon_data)) {
                LOG_ERROR(Frontend, "Could not write icon to file");
            }
        }
=======

    QImage icon_data =
        QImage::fromData(icon_image_file.data(), static_cast<int>(icon_image_file.size()));
#if defined(__linux__) || defined(__FreeBSD__) || defined(__APPLE__)
    // Convert and write the icon as a PNG
    if (!icon_data.save(QString::fromStdString(icon_path.string()))) {
        LOG_ERROR(Frontend, "Could not write icon as PNG to file");
>>>>>>> 940618a6
    } else {
        GMainWindow::CreateShortcutMessagesGUI(this, GMainWindow::CREATE_SHORTCUT_MSGBOX_ERROR,
                                               qt_game_title);
        LOG_ERROR(Frontend, "Invalid shortcut target");
        return;
    }
#if defined(__linux__)
    // Special case for AppImages
    // Warn once if we are making a shortcut to a volatile AppImage
    const std::string appimage_ending =
        std::string(Common::g_scm_rev).substr(0, 9).append(".AppImage");
    if (yuzu_command.string().ends_with(appimage_ending) &&
        !UISettings::values.shortcut_already_warned) {
        if (GMainWindow::CreateShortcutMessagesGUI(
                this, GMainWindow::CREATE_SHORTCUT_MSGBOX_APPVOLATILE_WARNING, qt_game_title)) {
            return;
        }
        UISettings::values.shortcut_already_warned = true;
    }
#endif // __linux__
    // Create shortcut
    std::string arguments = fmt::format("-g \"{:s}\"", game_path);
    if (GMainWindow::CreateShortcutMessagesGUI(
            this, GMainWindow::CREATE_SHORTCUT_MSGBOX_FULLSCREEN_YES, qt_game_title)) {
        arguments = "-f " + arguments;
    }
    const std::string comment = fmt::format("Start {:s} with the yuzu Emulator", game_title);
    const std::string categories = "Game;Emulator;Qt;";
    const std::string keywords = "Switch;Nintendo;";

    if (GMainWindow::CreateShortcutLink(shortcut_path, comment, out_icon_path, yuzu_command,
                                        arguments, categories, keywords, game_title)) {
        GMainWindow::CreateShortcutMessagesGUI(this, GMainWindow::CREATE_SHORTCUT_MSGBOX_SUCCESS,
                                               qt_game_title);
        return;
    }
    GMainWindow::CreateShortcutMessagesGUI(this, GMainWindow::CREATE_SHORTCUT_MSGBOX_ERROR,
                                           qt_game_title);
}

void GMainWindow::OnGameListOpenDirectory(const QString& directory) {
    std::filesystem::path fs_path;
    if (directory == QStringLiteral("SDMC")) {
        fs_path =
            Common::FS::GetYuzuPath(Common::FS::YuzuPath::SDMCDir) / "Nintendo/Contents/registered";
    } else if (directory == QStringLiteral("UserNAND")) {
        fs_path =
            Common::FS::GetYuzuPath(Common::FS::YuzuPath::NANDDir) / "user/Contents/registered";
    } else if (directory == QStringLiteral("SysNAND")) {
        fs_path =
            Common::FS::GetYuzuPath(Common::FS::YuzuPath::NANDDir) / "system/Contents/registered";
    } else {
        fs_path = directory.toStdString();
    }

    const auto qt_path = QString::fromStdString(Common::FS::PathToUTF8String(fs_path));

    if (!Common::FS::IsDir(fs_path)) {
        QMessageBox::critical(this, tr("Error Opening %1").arg(qt_path),
                              tr("Folder does not exist!"));
        return;
    }

    QDesktopServices::openUrl(QUrl::fromLocalFile(qt_path));
}

void GMainWindow::OnGameListAddDirectory() {
    const QString dir_path = QFileDialog::getExistingDirectory(this, tr("Select Directory"));
    if (dir_path.isEmpty()) {
        return;
    }

    UISettings::GameDir game_dir{dir_path, false, true};
    if (!UISettings::values.game_dirs.contains(game_dir)) {
        UISettings::values.game_dirs.append(game_dir);
        game_list->PopulateAsync(UISettings::values.game_dirs);
    } else {
        LOG_WARNING(Frontend, "Selected directory is already in the game list");
    }

    OnSaveConfig();
}

void GMainWindow::OnGameListShowList(bool show) {
    if (emulation_running && ui->action_Single_Window_Mode->isChecked())
        return;
    game_list->setVisible(show);
    game_list_placeholder->setVisible(!show);
};

void GMainWindow::OnGameListOpenPerGameProperties(const std::string& file) {
    u64 title_id{};
    const auto v_file = Core::GetGameFileFromPath(vfs, file);
    const auto loader = Loader::GetLoader(*system, v_file);

    if (loader == nullptr || loader->ReadProgramId(title_id) != Loader::ResultStatus::Success) {
        QMessageBox::information(this, tr("Properties"),
                                 tr("The game properties could not be loaded."));
        return;
    }

    OpenPerGameConfiguration(title_id, file);
}

void GMainWindow::OnMenuLoadFile() {
    if (is_load_file_select_active) {
        return;
    }

    is_load_file_select_active = true;
    const QString extensions =
        QStringLiteral("*.")
            .append(GameList::supported_file_extensions.join(QStringLiteral(" *.")))
            .append(QStringLiteral(" main"));
    const QString file_filter = tr("Switch Executable (%1);;All Files (*.*)",
                                   "%1 is an identifier for the Switch executable file extensions.")
                                    .arg(extensions);
    const QString filename = QFileDialog::getOpenFileName(
        this, tr("Load File"), UISettings::values.roms_path, file_filter);
    is_load_file_select_active = false;

    if (filename.isEmpty()) {
        return;
    }

    UISettings::values.roms_path = QFileInfo(filename).path();
    BootGame(filename);
}

void GMainWindow::OnMenuLoadFolder() {
    const QString dir_path =
        QFileDialog::getExistingDirectory(this, tr("Open Extracted ROM Directory"));

    if (dir_path.isNull()) {
        return;
    }

    const QDir dir{dir_path};
    const QStringList matching_main = dir.entryList({QStringLiteral("main")}, QDir::Files);
    if (matching_main.size() == 1) {
        BootGame(dir.path() + QDir::separator() + matching_main[0]);
    } else {
        QMessageBox::warning(this, tr("Invalid Directory Selected"),
                             tr("The directory you have selected does not contain a 'main' file."));
    }
}

void GMainWindow::IncrementInstallProgress() {
    install_progress->setValue(install_progress->value() + 1);
}

void GMainWindow::OnMenuInstallToNAND() {
    const QString file_filter =
        tr("Installable Switch File (*.nca *.nsp *.xci);;Nintendo Content Archive "
           "(*.nca);;Nintendo Submission Package (*.nsp);;NX Cartridge "
           "Image (*.xci)");

    QStringList filenames = QFileDialog::getOpenFileNames(
        this, tr("Install Files"), UISettings::values.roms_path, file_filter);

    if (filenames.isEmpty()) {
        return;
    }

    InstallDialog installDialog(this, filenames);
    if (installDialog.exec() == QDialog::Rejected) {
        return;
    }

    const QStringList files = installDialog.GetFiles();

    if (files.isEmpty()) {
        return;
    }

    // Save folder location of the first selected file
    UISettings::values.roms_path = QFileInfo(filenames[0]).path();

    int remaining = filenames.size();

    // This would only overflow above 2^51 bytes (2.252 PB)
    int total_size = 0;
    for (const QString& file : files) {
        total_size += static_cast<int>(QFile(file).size() / CopyBufferSize);
    }
    if (total_size < 0) {
        LOG_CRITICAL(Frontend, "Attempting to install too many files, aborting.");
        return;
    }

    QStringList new_files{};         // Newly installed files that do not yet exist in the NAND
    QStringList overwritten_files{}; // Files that overwrote those existing in the NAND
    QStringList failed_files{};      // Files that failed to install due to errors
    bool detected_base_install{};    // Whether a base game was attempted to be installed

    ui->action_Install_File_NAND->setEnabled(false);

    install_progress = new QProgressDialog(QString{}, tr("Cancel"), 0, total_size, this);
    install_progress->setWindowFlags(windowFlags() & ~Qt::WindowMaximizeButtonHint);
    install_progress->setAttribute(Qt::WA_DeleteOnClose, true);
    install_progress->setFixedWidth(installDialog.GetMinimumWidth() + 40);
    install_progress->show();

    for (const QString& file : files) {
        install_progress->setWindowTitle(tr("%n file(s) remaining", "", remaining));
        install_progress->setLabelText(
            tr("Installing file \"%1\"...").arg(QFileInfo(file).fileName()));

        QFuture<InstallResult> future;
        InstallResult result;

        if (file.endsWith(QStringLiteral("nsp"), Qt::CaseInsensitive)) {

            future = QtConcurrent::run([this, &file] { return InstallNSP(file); });

            while (!future.isFinished()) {
                QCoreApplication::processEvents();
                std::this_thread::sleep_for(std::chrono::milliseconds(1));
            }

            result = future.result();

        } else {
            result = InstallNCA(file);
        }

        std::this_thread::sleep_for(std::chrono::milliseconds(10));

        switch (result) {
        case InstallResult::Success:
            new_files.append(QFileInfo(file).fileName());
            break;
        case InstallResult::Overwrite:
            overwritten_files.append(QFileInfo(file).fileName());
            break;
        case InstallResult::Failure:
            failed_files.append(QFileInfo(file).fileName());
            break;
        case InstallResult::BaseInstallAttempted:
            failed_files.append(QFileInfo(file).fileName());
            detected_base_install = true;
            break;
        }

        --remaining;
    }

    install_progress->close();

    if (detected_base_install) {
        QMessageBox::warning(
            this, tr("Install Results"),
            tr("To avoid possible conflicts, we discourage users from installing base games to the "
               "NAND.\nPlease, only use this feature to install updates and DLC."));
    }

    const QString install_results =
        (new_files.isEmpty() ? QString{}
                             : tr("%n file(s) were newly installed\n", "", new_files.size())) +
        (overwritten_files.isEmpty()
             ? QString{}
             : tr("%n file(s) were overwritten\n", "", overwritten_files.size())) +
        (failed_files.isEmpty() ? QString{}
                                : tr("%n file(s) failed to install\n", "", failed_files.size()));

    QMessageBox::information(this, tr("Install Results"), install_results);
    Common::FS::RemoveDirRecursively(Common::FS::GetYuzuPath(Common::FS::YuzuPath::CacheDir) /
                                     "game_list");
    game_list->PopulateAsync(UISettings::values.game_dirs);
    ui->action_Install_File_NAND->setEnabled(true);
}

InstallResult GMainWindow::InstallNSP(const QString& filename) {
    const auto qt_raw_copy = [this](const FileSys::VirtualFile& src,
                                    const FileSys::VirtualFile& dest, std::size_t block_size) {
        if (src == nullptr || dest == nullptr) {
            return false;
        }
        if (!dest->Resize(src->GetSize())) {
            return false;
        }

        std::vector<u8> buffer(CopyBufferSize);

        for (std::size_t i = 0; i < src->GetSize(); i += buffer.size()) {
            if (install_progress->wasCanceled()) {
                dest->Resize(0);
                return false;
            }

            emit UpdateInstallProgress();

            const auto read = src->Read(buffer.data(), buffer.size(), i);
            dest->Write(buffer.data(), read, i);
        }
        return true;
    };

    std::shared_ptr<FileSys::NSP> nsp;
    if (filename.endsWith(QStringLiteral("nsp"), Qt::CaseInsensitive)) {
        nsp = std::make_shared<FileSys::NSP>(
            vfs->OpenFile(filename.toStdString(), FileSys::Mode::Read));
        if (nsp->IsExtractedType()) {
            return InstallResult::Failure;
        }
    } else {
        return InstallResult::Failure;
    }

    if (nsp->GetStatus() != Loader::ResultStatus::Success) {
        return InstallResult::Failure;
    }
    const auto res = system->GetFileSystemController().GetUserNANDContents()->InstallEntry(
        *nsp, true, qt_raw_copy);
    switch (res) {
    case FileSys::InstallResult::Success:
        return InstallResult::Success;
    case FileSys::InstallResult::OverwriteExisting:
        return InstallResult::Overwrite;
    case FileSys::InstallResult::ErrorBaseInstall:
        return InstallResult::BaseInstallAttempted;
    default:
        return InstallResult::Failure;
    }
}

InstallResult GMainWindow::InstallNCA(const QString& filename) {
    const auto qt_raw_copy = [this](const FileSys::VirtualFile& src,
                                    const FileSys::VirtualFile& dest, std::size_t block_size) {
        if (src == nullptr || dest == nullptr) {
            return false;
        }
        if (!dest->Resize(src->GetSize())) {
            return false;
        }

        std::vector<u8> buffer(CopyBufferSize);

        for (std::size_t i = 0; i < src->GetSize(); i += buffer.size()) {
            if (install_progress->wasCanceled()) {
                dest->Resize(0);
                return false;
            }

            emit UpdateInstallProgress();

            const auto read = src->Read(buffer.data(), buffer.size(), i);
            dest->Write(buffer.data(), read, i);
        }
        return true;
    };

    const auto nca =
        std::make_shared<FileSys::NCA>(vfs->OpenFile(filename.toStdString(), FileSys::Mode::Read));
    const auto id = nca->GetStatus();

    // Game updates necessary are missing base RomFS
    if (id != Loader::ResultStatus::Success &&
        id != Loader::ResultStatus::ErrorMissingBKTRBaseRomFS) {
        return InstallResult::Failure;
    }

    const QStringList tt_options{tr("System Application"),
                                 tr("System Archive"),
                                 tr("System Application Update"),
                                 tr("Firmware Package (Type A)"),
                                 tr("Firmware Package (Type B)"),
                                 tr("Game"),
                                 tr("Game Update"),
                                 tr("Game DLC"),
                                 tr("Delta Title")};
    bool ok;
    const auto item = QInputDialog::getItem(
        this, tr("Select NCA Install Type..."),
        tr("Please select the type of title you would like to install this NCA as:\n(In "
           "most instances, the default 'Game' is fine.)"),
        tt_options, 5, false, &ok);

    auto index = tt_options.indexOf(item);
    if (!ok || index == -1) {
        QMessageBox::warning(this, tr("Failed to Install"),
                             tr("The title type you selected for the NCA is invalid."));
        return InstallResult::Failure;
    }

    // If index is equal to or past Game, add the jump in TitleType.
    if (index >= 5) {
        index += static_cast<size_t>(FileSys::TitleType::Application) -
                 static_cast<size_t>(FileSys::TitleType::FirmwarePackageB);
    }

    const bool is_application = index >= static_cast<s32>(FileSys::TitleType::Application);
    const auto& fs_controller = system->GetFileSystemController();
    auto* registered_cache = is_application ? fs_controller.GetUserNANDContents()
                                            : fs_controller.GetSystemNANDContents();

    const auto res = registered_cache->InstallEntry(*nca, static_cast<FileSys::TitleType>(index),
                                                    true, qt_raw_copy);
    if (res == FileSys::InstallResult::Success) {
        return InstallResult::Success;
    } else if (res == FileSys::InstallResult::OverwriteExisting) {
        return InstallResult::Overwrite;
    } else {
        return InstallResult::Failure;
    }
}

void GMainWindow::OnMenuRecentFile() {
    QAction* action = qobject_cast<QAction*>(sender());
    assert(action);

    const QString filename = action->data().toString();
    if (QFileInfo::exists(filename)) {
        BootGame(filename);
    } else {
        // Display an error message and remove the file from the list.
        QMessageBox::information(this, tr("File not found"),
                                 tr("File \"%1\" not found").arg(filename));

        UISettings::values.recent_files.removeOne(filename);
        UpdateRecentFiles();
    }
}

void GMainWindow::OnStartGame() {
    PreventOSSleep();

    emu_thread->SetRunning(true);

    UpdateMenuState();
    OnTasStateChanged();

    play_time_manager->SetProgramId(system->GetApplicationProcessProgramID());
    play_time_manager->Start();

    discord_rpc->Update();
}

void GMainWindow::OnRestartGame() {
    if (!system->IsPoweredOn()) {
        return;
    }

    if (ConfirmShutdownGame()) {
        // Make a copy since ShutdownGame edits game_path
        const auto current_game = QString(current_game_path);
        ShutdownGame();
        BootGame(current_game);
    }
}

void GMainWindow::OnPauseGame() {
    emu_thread->SetRunning(false);
    play_time_manager->Stop();
    UpdateMenuState();
    AllowOSSleep();
}

void GMainWindow::OnPauseContinueGame() {
    if (emulation_running) {
        if (emu_thread->IsRunning()) {
            OnPauseGame();
        } else {
            RequestGameResume();
            OnStartGame();
        }
    }
}

void GMainWindow::OnStopGame() {
    if (ConfirmShutdownGame()) {
        play_time_manager->Stop();
        // Update game list to show new play time
        game_list->PopulateAsync(UISettings::values.game_dirs);
        if (OnShutdownBegin()) {
            OnShutdownBeginDialog();
        } else {
            OnEmulationStopped();
        }
    }
}

bool GMainWindow::ConfirmShutdownGame() {
    if (UISettings::values.confirm_before_stopping.GetValue() == ConfirmStop::Ask_Always) {
        if (system->GetExitLocked()) {
            if (!ConfirmForceLockedExit()) {
                return false;
            }
        } else {
            if (!ConfirmChangeGame()) {
                return false;
            }
        }
    } else {
        if (UISettings::values.confirm_before_stopping.GetValue() ==
                ConfirmStop::Ask_Based_On_Game &&
            system->GetExitLocked()) {
            if (!ConfirmForceLockedExit()) {
                return false;
            }
        }
    }
    return true;
}

void GMainWindow::OnLoadComplete() {
    loading_screen->OnLoadComplete();
}

void GMainWindow::OnExecuteProgram(std::size_t program_index) {
    ShutdownGame();
    BootGame(last_filename_booted, 0, program_index, StartGameType::Normal,
             AmLaunchType::ApplicationInitiated);
}

void GMainWindow::OnExit() {
    ShutdownGame();
}

void GMainWindow::OnSaveConfig() {
    system->ApplySettings();
    config->Save();
}

void GMainWindow::ErrorDisplayDisplayError(QString error_code, QString error_text) {
    error_applet = new OverlayDialog(render_window, *system, error_code, error_text, QString{},
                                     tr("OK"), Qt::AlignLeft | Qt::AlignVCenter);
    SCOPE_EXIT({
        error_applet->deleteLater();
        error_applet = nullptr;
    });
    error_applet->exec();

    emit ErrorDisplayFinished();
}

void GMainWindow::ErrorDisplayRequestExit() {
    if (error_applet) {
        error_applet->reject();
    }
}

void GMainWindow::OnMenuReportCompatibility() {
#if defined(ARCHITECTURE_x86_64) && !defined(__APPLE__)
    const auto& caps = Common::GetCPUCaps();
    const bool has_fma = caps.fma || caps.fma4;
    const auto processor_count = std::thread::hardware_concurrency();
    const bool has_4threads = processor_count == 0 || processor_count >= 4;
    const bool has_8gb_ram = Common::GetMemInfo().TotalPhysicalMemory >= 8_GiB;
    const bool has_broken_vulkan = UISettings::values.has_broken_vulkan;

    if (!has_fma || !has_4threads || !has_8gb_ram || has_broken_vulkan) {
        QMessageBox::critical(this, tr("Hardware requirements not met"),
                              tr("Your system does not meet the recommended hardware requirements. "
                                 "Compatibility reporting has been disabled."));
        return;
    }

    if (!Settings::values.yuzu_token.GetValue().empty() &&
        !Settings::values.yuzu_username.GetValue().empty()) {
        CompatDB compatdb{system->TelemetrySession(), this};
        compatdb.exec();
    } else {
        QMessageBox::critical(
            this, tr("Missing yuzu Account"),
            tr("In order to submit a game compatibility test case, you must link your yuzu "
               "account.<br><br/>To link your yuzu account, go to Emulation &gt; Configuration "
               "&gt; "
               "Web."));
    }
#else
    QMessageBox::critical(this, tr("Hardware requirements not met"),
                          tr("Your system does not meet the recommended hardware requirements. "
                             "Compatibility reporting has been disabled."));
#endif
}

void GMainWindow::OpenURL(const QUrl& url) {
    const bool open = QDesktopServices::openUrl(url);
    if (!open) {
        QMessageBox::warning(this, tr("Error opening URL"),
                             tr("Unable to open the URL \"%1\".").arg(url.toString()));
    }
}

void GMainWindow::OnOpenModsPage() {
    OpenURL(QUrl(QStringLiteral("https://github.com/yuzu-emu/yuzu/wiki/Switch-Mods")));
}

void GMainWindow::OnOpenQuickstartGuide() {
    OpenURL(QUrl(QStringLiteral("https://yuzu-emu.org/help/quickstart/")));
}

void GMainWindow::OnOpenFAQ() {
    OpenURL(QUrl(QStringLiteral("https://yuzu-emu.org/wiki/faq/")));
}

void GMainWindow::ToggleFullscreen() {
    if (!emulation_running) {
        return;
    }
    if (ui->action_Fullscreen->isChecked()) {
        ShowFullscreen();
    } else {
        HideFullscreen();
    }
}

// We're going to return the screen that the given window has the most pixels on
static QScreen* GuessCurrentScreen(QWidget* window) {
    const QList<QScreen*> screens = QGuiApplication::screens();
    return *std::max_element(
        screens.cbegin(), screens.cend(), [window](const QScreen* left, const QScreen* right) {
            const QSize left_size = left->geometry().intersected(window->geometry()).size();
            const QSize right_size = right->geometry().intersected(window->geometry()).size();
            return (left_size.height() * left_size.width()) <
                   (right_size.height() * right_size.width());
        });
}

bool GMainWindow::UsingExclusiveFullscreen() {
    return Settings::values.fullscreen_mode.GetValue() == Settings::FullscreenMode::Exclusive ||
           QGuiApplication::platformName() == QStringLiteral("wayland") ||
           QGuiApplication::platformName() == QStringLiteral("wayland-egl");
}

void GMainWindow::ShowFullscreen() {
    const auto show_fullscreen = [this](QWidget* window) {
        if (UsingExclusiveFullscreen()) {
            window->showFullScreen();
            return;
        }
        window->hide();
        window->setWindowFlags(window->windowFlags() | Qt::FramelessWindowHint);
        const auto screen_geometry = GuessCurrentScreen(window)->geometry();
        window->setGeometry(screen_geometry.x(), screen_geometry.y(), screen_geometry.width(),
                            screen_geometry.height() + 1);
        window->raise();
        window->showNormal();
    };

    if (ui->action_Single_Window_Mode->isChecked()) {
        UISettings::values.geometry = saveGeometry();

        ui->menubar->hide();
        statusBar()->hide();

        show_fullscreen(this);
    } else {
        UISettings::values.renderwindow_geometry = render_window->saveGeometry();
        show_fullscreen(render_window);
    }
}

void GMainWindow::HideFullscreen() {
    if (ui->action_Single_Window_Mode->isChecked()) {
        if (UsingExclusiveFullscreen()) {
            showNormal();
            restoreGeometry(UISettings::values.geometry);
        } else {
            hide();
            setWindowFlags(windowFlags() & ~Qt::FramelessWindowHint);
            restoreGeometry(UISettings::values.geometry);
            raise();
            show();
        }

        statusBar()->setVisible(ui->action_Show_Status_Bar->isChecked());
        ui->menubar->show();
    } else {
        if (UsingExclusiveFullscreen()) {
            render_window->showNormal();
            render_window->restoreGeometry(UISettings::values.renderwindow_geometry);
        } else {
            render_window->hide();
            render_window->setWindowFlags(windowFlags() & ~Qt::FramelessWindowHint);
            render_window->restoreGeometry(UISettings::values.renderwindow_geometry);
            render_window->raise();
            render_window->show();
        }
    }
}

void GMainWindow::ToggleWindowMode() {
    if (ui->action_Single_Window_Mode->isChecked()) {
        // Render in the main window...
        render_window->BackupGeometry();
        ui->horizontalLayout->addWidget(render_window);
        render_window->setFocusPolicy(Qt::StrongFocus);
        if (emulation_running) {
            render_window->setVisible(true);
            render_window->setFocus();
            game_list->hide();
        }

    } else {
        // Render in a separate window...
        ui->horizontalLayout->removeWidget(render_window);
        render_window->setParent(nullptr);
        render_window->setFocusPolicy(Qt::NoFocus);
        if (emulation_running) {
            render_window->setVisible(true);
            render_window->RestoreGeometry();
            game_list->show();
        }
    }
}

void GMainWindow::ResetWindowSize(u32 width, u32 height) {
    const auto aspect_ratio = Layout::EmulationAspectRatio(
        static_cast<Layout::AspectRatio>(Settings::values.aspect_ratio.GetValue()),
        static_cast<float>(height) / width);
    if (!ui->action_Single_Window_Mode->isChecked()) {
        render_window->resize(height / aspect_ratio, height);
    } else {
        const bool show_status_bar = ui->action_Show_Status_Bar->isChecked();
        const auto status_bar_height = show_status_bar ? statusBar()->height() : 0;
        resize(height / aspect_ratio, height + menuBar()->height() + status_bar_height);
    }
}

void GMainWindow::ResetWindowSize720() {
    ResetWindowSize(Layout::ScreenUndocked::Width, Layout::ScreenUndocked::Height);
}

void GMainWindow::ResetWindowSize900() {
    ResetWindowSize(1600U, 900U);
}

void GMainWindow::ResetWindowSize1080() {
    ResetWindowSize(Layout::ScreenDocked::Width, Layout::ScreenDocked::Height);
}

void GMainWindow::OnConfigure() {
    const auto old_theme = UISettings::values.theme;
    const bool old_discord_presence = UISettings::values.enable_discord_presence.GetValue();
    const auto old_language_index = Settings::values.language_index.GetValue();

    Settings::SetConfiguringGlobal(true);
    ConfigureDialog configure_dialog(this, hotkey_registry, input_subsystem.get(),
                                     vk_device_records, *system,
                                     !multiplayer_state->IsHostingPublicRoom());
    connect(&configure_dialog, &ConfigureDialog::LanguageChanged, this,
            &GMainWindow::OnLanguageChanged);

    const auto result = configure_dialog.exec();
    if (result != QDialog::Accepted && !UISettings::values.configuration_applied &&
        !UISettings::values.reset_to_defaults) {
        // Runs if the user hit Cancel or closed the window, and did not ever press the Apply button
        // or `Reset to Defaults` button
        return;
    } else if (result == QDialog::Accepted) {
        // Only apply new changes if user hit Okay
        // This is here to avoid applying changes if the user hit Apply, made some changes, then hit
        // Cancel
        configure_dialog.ApplyConfiguration();
    } else if (UISettings::values.reset_to_defaults) {
        LOG_INFO(Frontend, "Resetting all settings to defaults");
        if (!Common::FS::RemoveFile(config->GetConfigFilePath())) {
            LOG_WARNING(Frontend, "Failed to remove configuration file");
        }
        if (!Common::FS::RemoveDirContentsRecursively(
                Common::FS::GetYuzuPath(Common::FS::YuzuPath::ConfigDir) / "custom")) {
            LOG_WARNING(Frontend, "Failed to remove custom configuration files");
        }
        if (!Common::FS::RemoveDirRecursively(
                Common::FS::GetYuzuPath(Common::FS::YuzuPath::CacheDir) / "game_list")) {
            LOG_WARNING(Frontend, "Failed to remove game metadata cache files");
        }

        // Explicitly save the game directories, since reinitializing config does not explicitly do
        // so.
        QVector<UISettings::GameDir> old_game_dirs = std::move(UISettings::values.game_dirs);
        QVector<u64> old_favorited_ids = std::move(UISettings::values.favorited_ids);

        Settings::values.disabled_addons.clear();

        config = std::make_unique<Config>();
        UISettings::values.reset_to_defaults = false;

        UISettings::values.game_dirs = std::move(old_game_dirs);
        UISettings::values.favorited_ids = std::move(old_favorited_ids);

        InitializeRecentFileMenuActions();

        SetDefaultUIGeometry();
        RestoreUIState();

        ShowTelemetryCallout();
    }
    InitializeHotkeys();

    if (UISettings::values.theme != old_theme) {
        UpdateUITheme();
    }
    if (UISettings::values.enable_discord_presence.GetValue() != old_discord_presence) {
        SetDiscordEnabled(UISettings::values.enable_discord_presence.GetValue());
    }

    if (!multiplayer_state->IsHostingPublicRoom()) {
        multiplayer_state->UpdateCredentials();
    }

    emit UpdateThemedIcons();

    const auto reload = UISettings::values.is_game_list_reload_pending.exchange(false);
    if (reload || Settings::values.language_index.GetValue() != old_language_index) {
        game_list->PopulateAsync(UISettings::values.game_dirs);
    }

    UISettings::values.configuration_applied = false;

    config->Save();

    if ((UISettings::values.hide_mouse || Settings::values.mouse_panning) && emulation_running) {
        render_window->installEventFilter(render_window);
        render_window->setAttribute(Qt::WA_Hover, true);
    } else {
        render_window->removeEventFilter(render_window);
        render_window->setAttribute(Qt::WA_Hover, false);
    }

    if (UISettings::values.hide_mouse) {
        mouse_hide_timer.start();
    }

    // Restart camera config
    if (emulation_running) {
        render_window->FinalizeCamera();
        render_window->InitializeCamera();
    }

    if (!UISettings::values.has_broken_vulkan) {
        renderer_status_button->setEnabled(!emulation_running);
    }

    UpdateStatusButtons();
    controller_dialog->refreshConfiguration();
    system->ApplySettings();
}

void GMainWindow::OnConfigureTas() {
    ConfigureTasDialog dialog(this);
    const auto result = dialog.exec();

    if (result != QDialog::Accepted && !UISettings::values.configuration_applied) {
        Settings::RestoreGlobalState(system->IsPoweredOn());
        return;
    } else if (result == QDialog::Accepted) {
        dialog.ApplyConfiguration();
        OnSaveConfig();
    }
}

void GMainWindow::OnTasStartStop() {
    if (!emulation_running) {
        return;
    }

    // Disable system buttons to prevent TAS from executing a hotkey
    auto* controller = system->HIDCore().GetEmulatedController(Core::HID::NpadIdType::Player1);
    controller->ResetSystemButtons();

    input_subsystem->GetTas()->StartStop();
    OnTasStateChanged();
}

void GMainWindow::OnTasRecord() {
    if (!emulation_running) {
        return;
    }
    if (is_tas_recording_dialog_active) {
        return;
    }

    // Disable system buttons to prevent TAS from recording a hotkey
    auto* controller = system->HIDCore().GetEmulatedController(Core::HID::NpadIdType::Player1);
    controller->ResetSystemButtons();

    const bool is_recording = input_subsystem->GetTas()->Record();
    if (!is_recording) {
        is_tas_recording_dialog_active = true;

        bool answer = question(this, tr("TAS Recording"), tr("Overwrite file of player 1?"),
                               QMessageBox::Yes | QMessageBox::No, QMessageBox::Yes);

        input_subsystem->GetTas()->SaveRecording(answer);
        is_tas_recording_dialog_active = false;
    }
    OnTasStateChanged();
}

void GMainWindow::OnTasReset() {
    input_subsystem->GetTas()->Reset();
}

void GMainWindow::OnToggleDockedMode() {
    const bool is_docked = Settings::IsDockedMode();
    auto* player_1 = system->HIDCore().GetEmulatedController(Core::HID::NpadIdType::Player1);
    auto* handheld = system->HIDCore().GetEmulatedController(Core::HID::NpadIdType::Handheld);

    if (!is_docked && handheld->IsConnected()) {
        QMessageBox::warning(this, tr("Invalid config detected"),
                             tr("Handheld controller can't be used on docked mode. Pro "
                                "controller will be selected."));
        handheld->Disconnect();
        player_1->SetNpadStyleIndex(Core::HID::NpadStyleIndex::ProController);
        player_1->Connect();
        controller_dialog->refreshConfiguration();
    }

    Settings::values.use_docked_mode.SetValue(is_docked ? Settings::ConsoleMode::Handheld
                                                        : Settings::ConsoleMode::Docked);
    UpdateDockedButton();
    OnDockedModeChanged(is_docked, !is_docked, *system);
}

void GMainWindow::OnToggleGpuAccuracy() {
    switch (Settings::values.gpu_accuracy.GetValue()) {
    case Settings::GpuAccuracy::High: {
        Settings::values.gpu_accuracy.SetValue(Settings::GpuAccuracy::Normal);
        break;
    }
    case Settings::GpuAccuracy::Normal:
    case Settings::GpuAccuracy::Extreme:
    default: {
        Settings::values.gpu_accuracy.SetValue(Settings::GpuAccuracy::High);
        break;
    }
    }

    system->ApplySettings();
    UpdateGPUAccuracyButton();
}

void GMainWindow::OnMute() {
    Settings::values.audio_muted = !Settings::values.audio_muted;
    UpdateVolumeUI();
}

void GMainWindow::OnDecreaseVolume() {
    Settings::values.audio_muted = false;
    const auto current_volume = static_cast<s32>(Settings::values.volume.GetValue());
    int step = 5;
    if (current_volume <= 30) {
        step = 2;
    }
    if (current_volume <= 6) {
        step = 1;
    }
    Settings::values.volume.SetValue(std::max(current_volume - step, 0));
    UpdateVolumeUI();
}

void GMainWindow::OnIncreaseVolume() {
    Settings::values.audio_muted = false;
    const auto current_volume = static_cast<s32>(Settings::values.volume.GetValue());
    int step = 5;
    if (current_volume < 30) {
        step = 2;
    }
    if (current_volume < 6) {
        step = 1;
    }
    Settings::values.volume.SetValue(current_volume + step);
    UpdateVolumeUI();
}

void GMainWindow::OnToggleAdaptingFilter() {
    auto filter = Settings::values.scaling_filter.GetValue();
    filter = static_cast<Settings::ScalingFilter>(static_cast<u32>(filter) + 1);
    if (filter == Settings::ScalingFilter::MaxEnum) {
        filter = Settings::ScalingFilter::NearestNeighbor;
    }
    Settings::values.scaling_filter.SetValue(filter);
    filter_status_button->setChecked(true);
    UpdateFilterText();
}

void GMainWindow::OnToggleGraphicsAPI() {
    auto api = Settings::values.renderer_backend.GetValue();
    if (api != Settings::RendererBackend::Vulkan) {
        api = Settings::RendererBackend::Vulkan;
    } else {
#ifdef HAS_OPENGL
        api = Settings::RendererBackend::OpenGL;
#else
        api = Settings::RendererBackend::Null;
#endif
    }
    Settings::values.renderer_backend.SetValue(api);
    renderer_status_button->setChecked(api == Settings::RendererBackend::Vulkan);
    UpdateAPIText();
}

void GMainWindow::OnConfigurePerGame() {
    const u64 title_id = system->GetApplicationProcessProgramID();
    OpenPerGameConfiguration(title_id, current_game_path.toStdString());
}

void GMainWindow::OpenPerGameConfiguration(u64 title_id, const std::string& file_name) {
    const auto v_file = Core::GetGameFileFromPath(vfs, file_name);

    Settings::SetConfiguringGlobal(false);
    ConfigurePerGame dialog(this, title_id, file_name, vk_device_records, *system);
    dialog.LoadFromFile(v_file);
    const auto result = dialog.exec();

    if (result != QDialog::Accepted && !UISettings::values.configuration_applied) {
        Settings::RestoreGlobalState(system->IsPoweredOn());
        return;
    } else if (result == QDialog::Accepted) {
        dialog.ApplyConfiguration();
    }

    const auto reload = UISettings::values.is_game_list_reload_pending.exchange(false);
    if (reload) {
        game_list->PopulateAsync(UISettings::values.game_dirs);
    }

    // Do not cause the global config to write local settings into the config file
    const bool is_powered_on = system->IsPoweredOn();
    Settings::RestoreGlobalState(is_powered_on);
    system->HIDCore().ReloadInputDevices();

    UISettings::values.configuration_applied = false;

    if (!is_powered_on) {
        config->Save();
    }
}

<<<<<<< HEAD
=======
bool GMainWindow::CreateShortcut(const std::string& shortcut_path, const std::string& title,
                                 const std::string& comment, const std::string& icon_path,
                                 const std::string& command, const std::string& arguments,
                                 const std::string& categories, const std::string& keywords) {
#if defined(__linux__) || defined(__FreeBSD__) || defined(__APPLE__)
    // This desktop file template was writing referencing
    // https://specifications.freedesktop.org/desktop-entry-spec/desktop-entry-spec-1.0.html
    std::string shortcut_contents{};
    shortcut_contents.append("[Desktop Entry]\n");
    shortcut_contents.append("Type=Application\n");
    shortcut_contents.append("Version=1.0\n");
    shortcut_contents.append(fmt::format("Name={:s}\n", title));
    shortcut_contents.append(fmt::format("Comment={:s}\n", comment));
    shortcut_contents.append(fmt::format("Icon={:s}\n", icon_path));
    shortcut_contents.append(fmt::format("TryExec={:s}\n", command));
    shortcut_contents.append(fmt::format("Exec={:s} {:s}\n", command, arguments));
    shortcut_contents.append(fmt::format("Categories={:s}\n", categories));
    shortcut_contents.append(fmt::format("Keywords={:s}\n", keywords));

    std::ofstream shortcut_stream(shortcut_path);
    if (!shortcut_stream.is_open()) {
        LOG_WARNING(Common, "Failed to create file {:s}", shortcut_path);
        return false;
    }
    shortcut_stream << shortcut_contents;
    shortcut_stream.close();

    return true;
#elif defined(WIN32)
    IShellLinkW* shell_link;
    auto hres = CoCreateInstance(CLSID_ShellLink, NULL, CLSCTX_INPROC_SERVER, IID_IShellLinkW,
                                 (void**)&shell_link);
    if (FAILED(hres)) {
        return false;
    }
    shell_link->SetPath(
        Common::UTF8ToUTF16W(command).data()); // Path to the object we are referring to
    shell_link->SetArguments(Common::UTF8ToUTF16W(arguments).data());
    shell_link->SetDescription(Common::UTF8ToUTF16W(comment).data());
    shell_link->SetIconLocation(Common::UTF8ToUTF16W(icon_path).data(), 0);

    IPersistFile* persist_file;
    hres = shell_link->QueryInterface(IID_IPersistFile, (void**)&persist_file);
    if (FAILED(hres)) {
        return false;
    }

    hres = persist_file->Save(Common::UTF8ToUTF16W(shortcut_path).data(), TRUE);
    if (FAILED(hres)) {
        return false;
    }

    persist_file->Release();
    shell_link->Release();

    return true;
#endif
    return false;
}

>>>>>>> 940618a6
void GMainWindow::OnLoadAmiibo() {
    if (emu_thread == nullptr || !emu_thread->IsRunning()) {
        return;
    }
    if (is_amiibo_file_select_active) {
        return;
    }

    auto* virtual_amiibo = input_subsystem->GetVirtualAmiibo();

    // Remove amiibo if one is connected
    if (virtual_amiibo->GetCurrentState() == InputCommon::VirtualAmiibo::State::TagNearby) {
        virtual_amiibo->CloseAmiibo();
        QMessageBox::warning(this, tr("Amiibo"), tr("The current amiibo has been removed"));
        return;
    }

    if (virtual_amiibo->GetCurrentState() != InputCommon::VirtualAmiibo::State::WaitingForAmiibo) {
        QMessageBox::warning(this, tr("Error"), tr("The current game is not looking for amiibos"));
        return;
    }

    is_amiibo_file_select_active = true;
    const QString extensions{QStringLiteral("*.bin")};
    const QString file_filter = tr("Amiibo File (%1);; All Files (*.*)").arg(extensions);
    const QString filename = QFileDialog::getOpenFileName(this, tr("Load Amiibo"), {}, file_filter);
    is_amiibo_file_select_active = false;

    if (filename.isEmpty()) {
        return;
    }

    LoadAmiibo(filename);
}

bool GMainWindow::question(QWidget* parent, const QString& title, const QString& text,
                           QMessageBox::StandardButtons buttons,
                           QMessageBox::StandardButton defaultButton) {
    QMessageBox* box_dialog = new QMessageBox(parent);
    box_dialog->setWindowTitle(title);
    box_dialog->setText(text);
    box_dialog->setStandardButtons(buttons);
    box_dialog->setDefaultButton(defaultButton);

    ControllerNavigation* controller_navigation =
        new ControllerNavigation(system->HIDCore(), box_dialog);
    connect(controller_navigation, &ControllerNavigation::TriggerKeyboardEvent,
            [box_dialog](Qt::Key key) {
                QKeyEvent* event = new QKeyEvent(QEvent::KeyPress, key, Qt::NoModifier);
                QCoreApplication::postEvent(box_dialog, event);
            });
    int res = box_dialog->exec();

    controller_navigation->UnloadController();
    return res == QMessageBox::Yes;
}

void GMainWindow::LoadAmiibo(const QString& filename) {
    auto* virtual_amiibo = input_subsystem->GetVirtualAmiibo();
    const QString title = tr("Error loading Amiibo data");
    // Remove amiibo if one is connected
    if (virtual_amiibo->GetCurrentState() == InputCommon::VirtualAmiibo::State::TagNearby) {
        virtual_amiibo->CloseAmiibo();
        QMessageBox::warning(this, tr("Amiibo"), tr("The current amiibo has been removed"));
        return;
    }

    switch (virtual_amiibo->LoadAmiibo(filename.toStdString())) {
    case InputCommon::VirtualAmiibo::Info::NotAnAmiibo:
        QMessageBox::warning(this, title, tr("The selected file is not a valid amiibo"));
        break;
    case InputCommon::VirtualAmiibo::Info::UnableToLoad:
        QMessageBox::warning(this, title, tr("The selected file is already on use"));
        break;
    case InputCommon::VirtualAmiibo::Info::WrongDeviceState:
        QMessageBox::warning(this, title, tr("The current game is not looking for amiibos"));
        break;
    case InputCommon::VirtualAmiibo::Info::Unknown:
        QMessageBox::warning(this, title, tr("An unknown error occurred"));
        break;
    default:
        break;
    }
}

void GMainWindow::OnOpenYuzuFolder() {
    QDesktopServices::openUrl(QUrl::fromLocalFile(
        QString::fromStdString(Common::FS::GetYuzuPathString(Common::FS::YuzuPath::YuzuDir))));
}

void GMainWindow::OnVerifyInstalledContents() {
    // Declare sizes.
    size_t total_size = 0;
    size_t processed_size = 0;

    // Initialize a progress dialog.
    QProgressDialog progress(tr("Verifying integrity..."), tr("Cancel"), 0, 100, this);
    progress.setWindowModality(Qt::WindowModal);
    progress.setMinimumDuration(100);
    progress.setAutoClose(false);
    progress.setAutoReset(false);

    // Declare a list of file names which failed to verify.
    std::vector<std::string> failed;

    // Declare progress callback.
    auto QtProgressCallback = [&](size_t nca_processed, size_t nca_total) {
        if (progress.wasCanceled()) {
            return false;
        }
        progress.setValue(static_cast<int>(((processed_size + nca_processed) * 100) / total_size));
        return true;
    };

    // Get content registries.
    auto bis_contents = system->GetFileSystemController().GetSystemNANDContents();
    auto user_contents = system->GetFileSystemController().GetUserNANDContents();

    std::vector<FileSys::RegisteredCache*> content_providers;
    if (bis_contents) {
        content_providers.push_back(bis_contents);
    }
    if (user_contents) {
        content_providers.push_back(user_contents);
    }

    // Get associated NCA files.
    std::vector<FileSys::VirtualFile> nca_files;

    // Get all installed IDs.
    for (auto nca_provider : content_providers) {
        const auto entries = nca_provider->ListEntriesFilter();

        for (const auto& entry : entries) {
            auto nca_file = nca_provider->GetEntryRaw(entry.title_id, entry.type);
            if (!nca_file) {
                continue;
            }

            total_size += nca_file->GetSize();
            nca_files.push_back(std::move(nca_file));
        }
    }

    // Using the NCA loader, determine if all NCAs are valid.
    for (auto& nca_file : nca_files) {
        Loader::AppLoader_NCA nca_loader(nca_file);

        auto status = nca_loader.VerifyIntegrity(QtProgressCallback);
        if (progress.wasCanceled()) {
            break;
        }
        if (status != Loader::ResultStatus::Success) {
            FileSys::NCA nca(nca_file);
            const auto title_id = nca.GetTitleId();
            std::string title_name = "unknown";

            const auto control = provider->GetEntry(FileSys::GetBaseTitleID(title_id),
                                                    FileSys::ContentRecordType::Control);
            if (control && control->GetStatus() == Loader::ResultStatus::Success) {
                const FileSys::PatchManager pm{title_id, system->GetFileSystemController(),
                                               *provider};
                const auto [nacp, logo] = pm.ParseControlNCA(*control);
                if (nacp) {
                    title_name = nacp->GetApplicationName();
                }
            }

            if (title_id > 0) {
                failed.push_back(
                    fmt::format("{} ({:016X}) ({})", nca_file->GetName(), title_id, title_name));
            } else {
                failed.push_back(fmt::format("{} (unknown)", nca_file->GetName()));
            }
        }

        processed_size += nca_file->GetSize();
    }

    progress.close();

    if (failed.size() > 0) {
        auto failed_names = QString::fromStdString(fmt::format("{}", fmt::join(failed, "\n")));
        QMessageBox::critical(
            this, tr("Integrity verification failed!"),
            tr("Verification failed for the following files:\n\n%1").arg(failed_names));
    } else {
        QMessageBox::information(this, tr("Integrity verification succeeded!"),
                                 tr("The operation completed successfully."));
    }
}

void GMainWindow::OnAbout() {
    AboutDialog aboutDialog(this);
    aboutDialog.exec();
}

void GMainWindow::OnToggleFilterBar() {
    game_list->SetFilterVisible(ui->action_Show_Filter_Bar->isChecked());
    if (ui->action_Show_Filter_Bar->isChecked()) {
        game_list->SetFilterFocus();
    } else {
        game_list->ClearFilter();
    }
}

void GMainWindow::OnToggleStatusBar() {
    statusBar()->setVisible(ui->action_Show_Status_Bar->isChecked());
}

void GMainWindow::OnAlbum() {
    constexpr u64 AlbumId = 0x010000000000100Dull;
    auto bis_system = system->GetFileSystemController().GetSystemNANDContents();
    if (!bis_system) {
        QMessageBox::warning(this, tr("No firmware available"),
                             tr("Please install the firmware to use the Album applet."));
        return;
    }

    auto album_nca = bis_system->GetEntry(AlbumId, FileSys::ContentRecordType::Program);
    if (!album_nca) {
        QMessageBox::warning(this, tr("Album Applet"),
                             tr("Album applet is not available. Please reinstall firmware."));
        return;
    }

    system->GetAppletManager().SetCurrentAppletId(Service::AM::Applets::AppletId::PhotoViewer);

    const auto filename = QString::fromStdString(album_nca->GetFullPath());
    UISettings::values.roms_path = QFileInfo(filename).path();
    BootGame(filename);
}

void GMainWindow::OnCabinet(Service::NFP::CabinetMode mode) {
    constexpr u64 CabinetId = 0x0100000000001002ull;
    auto bis_system = system->GetFileSystemController().GetSystemNANDContents();
    if (!bis_system) {
        QMessageBox::warning(this, tr("No firmware available"),
                             tr("Please install the firmware to use the Cabinet applet."));
        return;
    }

    auto cabinet_nca = bis_system->GetEntry(CabinetId, FileSys::ContentRecordType::Program);
    if (!cabinet_nca) {
        QMessageBox::warning(this, tr("Cabinet Applet"),
                             tr("Cabinet applet is not available. Please reinstall firmware."));
        return;
    }

    system->GetAppletManager().SetCurrentAppletId(Service::AM::Applets::AppletId::Cabinet);
    system->GetAppletManager().SetCabinetMode(mode);

    const auto filename = QString::fromStdString(cabinet_nca->GetFullPath());
    UISettings::values.roms_path = QFileInfo(filename).path();
    BootGame(filename);
}

void GMainWindow::OnMiiEdit() {
    constexpr u64 MiiEditId = 0x0100000000001009ull;
    auto bis_system = system->GetFileSystemController().GetSystemNANDContents();
    if (!bis_system) {
        QMessageBox::warning(this, tr("No firmware available"),
                             tr("Please install the firmware to use the Mii editor."));
        return;
    }

    auto mii_applet_nca = bis_system->GetEntry(MiiEditId, FileSys::ContentRecordType::Program);
    if (!mii_applet_nca) {
        QMessageBox::warning(this, tr("Mii Edit Applet"),
                             tr("Mii editor is not available. Please reinstall firmware."));
        return;
    }

    system->GetAppletManager().SetCurrentAppletId(Service::AM::Applets::AppletId::MiiEdit);

    const auto filename = QString::fromStdString((mii_applet_nca->GetFullPath()));
    UISettings::values.roms_path = QFileInfo(filename).path();
    BootGame(filename);
}

void GMainWindow::OnCaptureScreenshot() {
    if (emu_thread == nullptr || !emu_thread->IsRunning()) {
        return;
    }

    const u64 title_id = system->GetApplicationProcessProgramID();
    const auto screenshot_path =
        QString::fromStdString(Common::FS::GetYuzuPathString(Common::FS::YuzuPath::ScreenshotsDir));
    const auto date =
        QDateTime::currentDateTime().toString(QStringLiteral("yyyy-MM-dd_hh-mm-ss-zzz"));
    QString filename = QStringLiteral("%1/%2_%3.png")
                           .arg(screenshot_path)
                           .arg(title_id, 16, 16, QLatin1Char{'0'})
                           .arg(date);

    if (!Common::FS::CreateDir(screenshot_path.toStdString())) {
        return;
    }

#ifdef _WIN32
    if (UISettings::values.enable_screenshot_save_as) {
        OnPauseGame();
        filename = QFileDialog::getSaveFileName(this, tr("Capture Screenshot"), filename,
                                                tr("PNG Image (*.png)"));
        OnStartGame();
        if (filename.isEmpty()) {
            return;
        }
    }
#endif
    render_window->CaptureScreenshot(filename);
}

// TODO: Written 2020-10-01: Remove per-game config migration code when it is irrelevant
void GMainWindow::MigrateConfigFiles() {
    const auto config_dir_fs_path = Common::FS::GetYuzuPath(Common::FS::YuzuPath::ConfigDir);
    const QDir config_dir =
        QDir(QString::fromStdString(Common::FS::PathToUTF8String(config_dir_fs_path)));
    const QStringList config_dir_list = config_dir.entryList(QStringList(QStringLiteral("*.ini")));

    if (!Common::FS::CreateDirs(config_dir_fs_path / "custom")) {
        LOG_ERROR(Frontend, "Failed to create new config file directory");
    }

    for (auto it = config_dir_list.constBegin(); it != config_dir_list.constEnd(); ++it) {
        const auto filename = it->toStdString();
        if (filename.find_first_not_of("0123456789abcdefACBDEF", 0) < 16) {
            continue;
        }
        const auto origin = config_dir_fs_path / filename;
        const auto destination = config_dir_fs_path / "custom" / filename;
        LOG_INFO(Frontend, "Migrating config file from {} to {}", origin.string(),
                 destination.string());
        if (!Common::FS::RenameFile(origin, destination)) {
            // Delete the old config file if one already exists in the new location.
            Common::FS::RemoveFile(origin);
        }
    }
}

void GMainWindow::UpdateWindowTitle(std::string_view title_name, std::string_view title_version,
                                    std::string_view gpu_vendor) {
    const auto branch_name = std::string(Common::g_scm_branch);
    const auto description = std::string(Common::g_scm_desc);
    const auto build_id = std::string(Common::g_build_id);

    const auto yuzu_title = fmt::format("yuzu | {}-{}", branch_name, description);
    const auto override_title =
        fmt::format(fmt::runtime(std::string(Common::g_title_bar_format_idle)), build_id);
    const auto window_title = override_title.empty() ? yuzu_title : override_title;

    if (title_name.empty()) {
        setWindowTitle(QString::fromStdString(window_title));
    } else {
        const auto run_title = [window_title, title_name, title_version, gpu_vendor]() {
            if (title_version.empty()) {
                return fmt::format("{} | {} | {}", window_title, title_name, gpu_vendor);
            }
            return fmt::format("{} | {} | {} | {}", window_title, title_name, title_version,
                               gpu_vendor);
        }();
        setWindowTitle(QString::fromStdString(run_title));
    }
}

std::string GMainWindow::CreateTASFramesString(
    std::array<size_t, InputCommon::TasInput::PLAYER_NUMBER> frames) const {
    std::string string = "";
    size_t maxPlayerIndex = 0;
    for (size_t i = 0; i < frames.size(); i++) {
        if (frames[i] != 0) {
            if (maxPlayerIndex != 0)
                string += ", ";
            while (maxPlayerIndex++ != i)
                string += "0, ";
            string += std::to_string(frames[i]);
        }
    }
    return string;
}

QString GMainWindow::GetTasStateDescription() const {
    auto [tas_status, current_tas_frame, total_tas_frames] = input_subsystem->GetTas()->GetStatus();
    std::string tas_frames_string = CreateTASFramesString(total_tas_frames);
    switch (tas_status) {
    case InputCommon::TasInput::TasState::Running:
        return tr("TAS state: Running %1/%2")
            .arg(current_tas_frame)
            .arg(QString::fromStdString(tas_frames_string));
    case InputCommon::TasInput::TasState::Recording:
        return tr("TAS state: Recording %1").arg(total_tas_frames[0]);
    case InputCommon::TasInput::TasState::Stopped:
        return tr("TAS state: Idle %1/%2")
            .arg(current_tas_frame)
            .arg(QString::fromStdString(tas_frames_string));
    default:
        return tr("TAS State: Invalid");
    }
}

void GMainWindow::OnTasStateChanged() {
    bool is_running = false;
    bool is_recording = false;
    if (emulation_running) {
        const InputCommon::TasInput::TasState tas_status =
            std::get<0>(input_subsystem->GetTas()->GetStatus());
        is_running = tas_status == InputCommon::TasInput::TasState::Running;
        is_recording = tas_status == InputCommon::TasInput::TasState::Recording;
    }

    ui->action_TAS_Start->setText(is_running ? tr("&Stop Running") : tr("&Start"));
    ui->action_TAS_Record->setText(is_recording ? tr("Stop R&ecording") : tr("R&ecord"));

    ui->action_TAS_Start->setEnabled(emulation_running);
    ui->action_TAS_Record->setEnabled(emulation_running);
    ui->action_TAS_Reset->setEnabled(emulation_running);
}

void GMainWindow::UpdateStatusBar() {
    if (emu_thread == nullptr || !system->IsPoweredOn()) {
        status_bar_update_timer.stop();
        return;
    }

    if (Settings::values.tas_enable) {
        tas_label->setText(GetTasStateDescription());
    } else {
        tas_label->clear();
    }

    auto results = system->GetAndResetPerfStats();
    auto& shader_notify = system->GPU().ShaderNotify();
    const int shaders_building = shader_notify.ShadersBuilding();

    if (shaders_building > 0) {
        shader_building_label->setText(tr("Building: %n shader(s)", "", shaders_building));
        shader_building_label->setVisible(true);
    } else {
        shader_building_label->setVisible(false);
    }

    const auto res_info = Settings::values.resolution_info;
    const auto res_scale = res_info.up_factor;
    res_scale_label->setText(
        tr("Scale: %1x", "%1 is the resolution scaling factor").arg(res_scale));

    if (Settings::values.use_speed_limit.GetValue()) {
        emu_speed_label->setText(tr("Speed: %1% / %2%")
                                     .arg(results.emulation_speed * 100.0, 0, 'f', 0)
                                     .arg(Settings::values.speed_limit.GetValue()));
    } else {
        emu_speed_label->setText(tr("Speed: %1%").arg(results.emulation_speed * 100.0, 0, 'f', 0));
    }
    if (!Settings::values.use_speed_limit) {
        game_fps_label->setText(
            tr("Game: %1 FPS (Unlocked)").arg(std::round(results.average_game_fps), 0, 'f', 0));
    } else {
        game_fps_label->setText(
            tr("Game: %1 FPS").arg(std::round(results.average_game_fps), 0, 'f', 0));
    }
    emu_frametime_label->setText(tr("Frame: %1 ms").arg(results.frametime * 1000.0, 0, 'f', 2));

    res_scale_label->setVisible(true);
    emu_speed_label->setVisible(!Settings::values.use_multi_core.GetValue());
    game_fps_label->setVisible(true);
    emu_frametime_label->setVisible(true);
}

void GMainWindow::UpdateGPUAccuracyButton() {
    const auto gpu_accuracy = Settings::values.gpu_accuracy.GetValue();
    const auto gpu_accuracy_text = Config::gpu_accuracy_texts_map.find(gpu_accuracy)->second;
    gpu_accuracy_button->setText(gpu_accuracy_text.toUpper());
    gpu_accuracy_button->setChecked(gpu_accuracy != Settings::GpuAccuracy::Normal);
}

void GMainWindow::UpdateDockedButton() {
    const auto console_mode = Settings::values.use_docked_mode.GetValue();
    dock_status_button->setChecked(Settings::IsDockedMode());
    dock_status_button->setText(
        Config::use_docked_mode_texts_map.find(console_mode)->second.toUpper());
}

void GMainWindow::UpdateAPIText() {
    const auto api = Settings::values.renderer_backend.GetValue();
    const auto renderer_status_text = Config::renderer_backend_texts_map.find(api)->second;
    renderer_status_button->setText(
        api == Settings::RendererBackend::OpenGL
            ? tr("%1 %2").arg(
                  renderer_status_text.toUpper(),
                  Config::shader_backend_texts_map.find(Settings::values.shader_backend.GetValue())
                      ->second)
            : renderer_status_text.toUpper());
}

void GMainWindow::UpdateFilterText() {
    const auto filter = Settings::values.scaling_filter.GetValue();
    const auto filter_text = Config::scaling_filter_texts_map.find(filter)->second;
    filter_status_button->setText(filter == Settings::ScalingFilter::Fsr ? tr("FSR")
                                                                         : filter_text.toUpper());
}

void GMainWindow::UpdateAAText() {
    const auto aa_mode = Settings::values.anti_aliasing.GetValue();
    const auto aa_text = Config::anti_aliasing_texts_map.find(aa_mode)->second;
    aa_status_button->setText(aa_mode == Settings::AntiAliasing::None
                                  ? QStringLiteral(QT_TRANSLATE_NOOP("GMainWindow", "NO AA"))
                                  : aa_text.toUpper());
}

void GMainWindow::UpdateVolumeUI() {
    const auto volume_value = static_cast<int>(Settings::values.volume.GetValue());
    volume_slider->setValue(volume_value);
    if (Settings::values.audio_muted) {
        volume_button->setChecked(false);
        volume_button->setText(tr("VOLUME: MUTE"));
    } else {
        volume_button->setChecked(true);
        volume_button->setText(tr("VOLUME: %1%", "Volume percentage (e.g. 50%)").arg(volume_value));
    }
}

void GMainWindow::UpdateStatusButtons() {
    renderer_status_button->setChecked(Settings::values.renderer_backend.GetValue() ==
                                       Settings::RendererBackend::Vulkan);
    UpdateAPIText();
    UpdateGPUAccuracyButton();
    UpdateDockedButton();
    UpdateFilterText();
    UpdateAAText();
    UpdateVolumeUI();
}

void GMainWindow::UpdateUISettings() {
    if (!ui->action_Fullscreen->isChecked()) {
        UISettings::values.geometry = saveGeometry();
        UISettings::values.renderwindow_geometry = render_window->saveGeometry();
    }
    UISettings::values.state = saveState();
#if MICROPROFILE_ENABLED
    UISettings::values.microprofile_geometry = microProfileDialog->saveGeometry();
    UISettings::values.microprofile_visible = microProfileDialog->isVisible();
#endif
    UISettings::values.single_window_mode = ui->action_Single_Window_Mode->isChecked();
    UISettings::values.fullscreen = ui->action_Fullscreen->isChecked();
    UISettings::values.display_titlebar = ui->action_Display_Dock_Widget_Headers->isChecked();
    UISettings::values.show_filter_bar = ui->action_Show_Filter_Bar->isChecked();
    UISettings::values.show_status_bar = ui->action_Show_Status_Bar->isChecked();
    UISettings::values.first_start = false;
}

void GMainWindow::UpdateInputDrivers() {
    if (!input_subsystem) {
        return;
    }
    input_subsystem->PumpEvents();
}

void GMainWindow::HideMouseCursor() {
    if (emu_thread == nullptr && UISettings::values.hide_mouse) {
        mouse_hide_timer.stop();
        ShowMouseCursor();
        return;
    }
    render_window->setCursor(QCursor(Qt::BlankCursor));
}

void GMainWindow::ShowMouseCursor() {
    render_window->unsetCursor();
    if (emu_thread != nullptr && UISettings::values.hide_mouse) {
        mouse_hide_timer.start();
    }
}

void GMainWindow::CenterMouseCursor() {
    if (emu_thread == nullptr || !Settings::values.mouse_panning) {
        mouse_center_timer.stop();
        return;
    }
    if (!this->isActiveWindow()) {
        mouse_center_timer.stop();
        return;
    }
    const int center_x = render_window->width() / 2;
    const int center_y = render_window->height() / 2;

    QCursor::setPos(mapToGlobal(QPoint{center_x, center_y}));
}

void GMainWindow::OnMouseActivity() {
    if (!Settings::values.mouse_panning) {
        ShowMouseCursor();
    }
    mouse_center_timer.stop();
}

void GMainWindow::OnReinitializeKeys(ReinitializeKeyBehavior behavior) {
    if (behavior == ReinitializeKeyBehavior::Warning) {
        const auto res = QMessageBox::information(
            this, tr("Confirm Key Rederivation"),
            tr("You are about to force rederive all of your keys. \nIf you do not know what "
               "this "
               "means or what you are doing, \nthis is a potentially destructive action. "
               "\nPlease "
               "make sure this is what you want \nand optionally make backups.\n\nThis will "
               "delete "
               "your autogenerated key files and re-run the key derivation module."),
            QMessageBox::StandardButtons{QMessageBox::Ok, QMessageBox::Cancel});

        if (res == QMessageBox::Cancel)
            return;

        const auto keys_dir = Common::FS::GetYuzuPath(Common::FS::YuzuPath::KeysDir);

        Common::FS::RemoveFile(keys_dir / "prod.keys_autogenerated");
        Common::FS::RemoveFile(keys_dir / "console.keys_autogenerated");
        Common::FS::RemoveFile(keys_dir / "title.keys_autogenerated");
    }

    Core::Crypto::KeyManager& keys = Core::Crypto::KeyManager::Instance();
    bool all_keys_present{true};

    if (keys.BaseDeriveNecessary()) {
        Core::Crypto::PartitionDataManager pdm{vfs->OpenDirectory("", FileSys::Mode::Read)};

        const auto function = [this, &keys, &pdm] {
            keys.PopulateFromPartitionData(pdm);

            system->GetFileSystemController().CreateFactories(*vfs);
            keys.DeriveETicket(pdm, system->GetContentProvider());
        };

        QString errors;
        if (!pdm.HasFuses()) {
            errors += tr("Missing fuses");
        }
        if (!pdm.HasBoot0()) {
            errors += tr(" - Missing BOOT0");
        }
        if (!pdm.HasPackage2()) {
            errors += tr(" - Missing BCPKG2-1-Normal-Main");
        }
        if (!pdm.HasProdInfo()) {
            errors += tr(" - Missing PRODINFO");
        }
        if (!errors.isEmpty()) {
            all_keys_present = false;
            QMessageBox::warning(
                this, tr("Derivation Components Missing"),
                tr("Encryption keys are missing. "
                   "<br>Please follow <a href='https://yuzu-emu.org/help/quickstart/'>the yuzu "
                   "quickstart guide</a> to get all your keys, firmware and "
                   "games.<br><br><small>(%1)</small>")
                    .arg(errors));
        }

        QProgressDialog prog(this);
        prog.setRange(0, 0);
        prog.setLabelText(tr("Deriving keys...\nThis may take up to a minute depending \non your "
                             "system's performance."));
        prog.setWindowTitle(tr("Deriving Keys"));

        prog.show();

        auto future = QtConcurrent::run(function);
        while (!future.isFinished()) {
            QCoreApplication::processEvents();
        }

        prog.close();
    }

    system->GetFileSystemController().CreateFactories(*vfs);

    if (all_keys_present && !this->CheckSystemArchiveDecryption()) {
        LOG_WARNING(Frontend, "Mii model decryption failed");
        QMessageBox::warning(
            this, tr("System Archive Decryption Failed"),
            tr("Encryption keys failed to decrypt firmware. "
               "<br>Please follow <a href='https://yuzu-emu.org/help/quickstart/'>the yuzu "
               "quickstart guide</a> to get all your keys, firmware and "
               "games."));
    }

    if (behavior == ReinitializeKeyBehavior::Warning) {
        game_list->PopulateAsync(UISettings::values.game_dirs);
    }

    UpdateMenuState();
}

bool GMainWindow::CheckSystemArchiveDecryption() {
    constexpr u64 MiiModelId = 0x0100000000000802;

    auto bis_system = system->GetFileSystemController().GetSystemNANDContents();
    if (!bis_system) {
        // Not having system BIS files is not an error.
        return true;
    }

    auto mii_nca = bis_system->GetEntry(MiiModelId, FileSys::ContentRecordType::Data);
    if (!mii_nca) {
        // Not having the Mii model is not an error.
        return true;
    }

    // Return whether we are able to decrypt the RomFS of the Mii model.
    return mii_nca->GetRomFS().get() != nullptr;
}

bool GMainWindow::CheckFirmwarePresence() {
    constexpr u64 MiiEditId = 0x0100000000001009ull;

    auto bis_system = system->GetFileSystemController().GetSystemNANDContents();
    if (!bis_system) {
        return false;
    }

    auto mii_applet_nca = bis_system->GetEntry(MiiEditId, FileSys::ContentRecordType::Program);
    if (!mii_applet_nca) {
        return false;
    }

    return true;
}

bool GMainWindow::SelectRomFSDumpTarget(const FileSys::ContentProvider& installed, u64 program_id,
                                        u64* selected_title_id, u8* selected_content_record_type) {
    using ContentInfo = std::tuple<u64, FileSys::TitleType, FileSys::ContentRecordType>;
    boost::container::flat_set<ContentInfo> available_title_ids;

    const auto RetrieveEntries = [&](FileSys::TitleType title_type,
                                     FileSys::ContentRecordType record_type) {
        const auto entries = installed.ListEntriesFilter(title_type, record_type);
        for (const auto& entry : entries) {
            if (FileSys::GetBaseTitleID(entry.title_id) == program_id &&
                installed.GetEntry(entry)->GetStatus() == Loader::ResultStatus::Success) {
                available_title_ids.insert({entry.title_id, title_type, record_type});
            }
        }
    };

    RetrieveEntries(FileSys::TitleType::Application, FileSys::ContentRecordType::Program);
    RetrieveEntries(FileSys::TitleType::Application, FileSys::ContentRecordType::HtmlDocument);
    RetrieveEntries(FileSys::TitleType::Application, FileSys::ContentRecordType::LegalInformation);
    RetrieveEntries(FileSys::TitleType::AOC, FileSys::ContentRecordType::Data);

    if (available_title_ids.empty()) {
        return false;
    }

    size_t title_index = 0;

    if (available_title_ids.size() > 1) {
        QStringList list;
        for (auto& [title_id, title_type, record_type] : available_title_ids) {
            const auto hex_title_id = QString::fromStdString(fmt::format("{:X}", title_id));
            if (record_type == FileSys::ContentRecordType::Program) {
                list.push_back(QStringLiteral("Program [%1]").arg(hex_title_id));
            } else if (record_type == FileSys::ContentRecordType::HtmlDocument) {
                list.push_back(QStringLiteral("HTML document [%1]").arg(hex_title_id));
            } else if (record_type == FileSys::ContentRecordType::LegalInformation) {
                list.push_back(QStringLiteral("Legal information [%1]").arg(hex_title_id));
            } else {
                list.push_back(
                    QStringLiteral("DLC %1 [%2]").arg(title_id & 0x7FF).arg(hex_title_id));
            }
        }

        bool ok;
        const auto res = QInputDialog::getItem(
            this, tr("Select RomFS Dump Target"),
            tr("Please select which RomFS you would like to dump."), list, 0, false, &ok);
        if (!ok) {
            return false;
        }

        title_index = list.indexOf(res);
    }

    const auto& [title_id, title_type, record_type] = *available_title_ids.nth(title_index);
    *selected_title_id = title_id;
    *selected_content_record_type = static_cast<u8>(record_type);
    return true;
}

bool GMainWindow::ConfirmClose() {
    if (emu_thread == nullptr ||
        UISettings::values.confirm_before_stopping.GetValue() == ConfirmStop::Ask_Never) {
        return true;
    }
    if (!system->GetExitLocked() &&
        UISettings::values.confirm_before_stopping.GetValue() == ConfirmStop::Ask_Based_On_Game) {
        return true;
    }
    const auto text = tr("Are you sure you want to close yuzu?");
    return question(this, tr("yuzu"), text);
}

void GMainWindow::closeEvent(QCloseEvent* event) {
    if (!ConfirmClose()) {
        event->ignore();
        return;
    }

    UpdateUISettings();
    game_list->SaveInterfaceLayout();
    hotkey_registry.SaveHotkeys();

    // Unload controllers early
    controller_dialog->UnloadController();
    game_list->UnloadController();

    // Shutdown session if the emu thread is active...
    if (emu_thread != nullptr) {
        ShutdownGame();
    }

    render_window->close();
    multiplayer_state->Close();
    system->HIDCore().UnloadInputDevices();
    system->GetRoomNetwork().Shutdown();

    QWidget::closeEvent(event);
}

static bool IsSingleFileDropEvent(const QMimeData* mime) {
    return mime->hasUrls() && mime->urls().length() == 1;
}

void GMainWindow::AcceptDropEvent(QDropEvent* event) {
    if (IsSingleFileDropEvent(event->mimeData())) {
        event->setDropAction(Qt::DropAction::LinkAction);
        event->accept();
    }
}

bool GMainWindow::DropAction(QDropEvent* event) {
    if (!IsSingleFileDropEvent(event->mimeData())) {
        return false;
    }

    const QMimeData* mime_data = event->mimeData();
    const QString& filename = mime_data->urls().at(0).toLocalFile();

    if (emulation_running && QFileInfo(filename).suffix() == QStringLiteral("bin")) {
        // Amiibo
        LoadAmiibo(filename);
    } else {
        // Game
        if (ConfirmChangeGame()) {
            BootGame(filename);
        }
    }
    return true;
}

void GMainWindow::dropEvent(QDropEvent* event) {
    DropAction(event);
}

void GMainWindow::dragEnterEvent(QDragEnterEvent* event) {
    AcceptDropEvent(event);
}

void GMainWindow::dragMoveEvent(QDragMoveEvent* event) {
    AcceptDropEvent(event);
}

void GMainWindow::leaveEvent(QEvent* event) {
    if (Settings::values.mouse_panning) {
        const QRect& rect = geometry();
        QPoint position = QCursor::pos();

        qint32 x = qBound(rect.left(), position.x(), rect.right());
        qint32 y = qBound(rect.top(), position.y(), rect.bottom());
        // Only start the timer if the mouse has left the window bound.
        // The leave event is also triggered when the window looses focus.
        if (x != position.x() || y != position.y()) {
            mouse_center_timer.start();
        }
        event->accept();
    }
}

bool GMainWindow::ConfirmChangeGame() {
    if (emu_thread == nullptr)
        return true;

    // Use custom question to link controller navigation
    return question(
        this, tr("yuzu"),
        tr("Are you sure you want to stop the emulation? Any unsaved progress will be lost."),
        QMessageBox::Yes | QMessageBox::No, QMessageBox::Yes);
}

bool GMainWindow::ConfirmForceLockedExit() {
    if (emu_thread == nullptr) {
        return true;
    }
    const auto text = tr("The currently running application has requested yuzu to not exit.\n\n"
                         "Would you like to bypass this and exit anyway?");

    return question(this, tr("yuzu"), text);
}

void GMainWindow::RequestGameExit() {
    if (!system->IsPoweredOn()) {
        return;
    }

    auto& sm{system->ServiceManager()};
    auto applet_oe = sm.GetService<Service::AM::AppletOE>("appletOE");
    auto applet_ae = sm.GetService<Service::AM::AppletAE>("appletAE");
    bool has_signalled = false;

    system->SetExitRequested(true);

    if (applet_oe != nullptr) {
        applet_oe->GetMessageQueue()->RequestExit();
        has_signalled = true;
    }

    if (applet_ae != nullptr && !has_signalled) {
        applet_ae->GetMessageQueue()->RequestExit();
    }
}

void GMainWindow::RequestGameResume() {
    auto& sm{system->ServiceManager()};
    auto applet_oe = sm.GetService<Service::AM::AppletOE>("appletOE");
    auto applet_ae = sm.GetService<Service::AM::AppletAE>("appletAE");

    if (applet_oe != nullptr) {
        applet_oe->GetMessageQueue()->RequestResume();
        return;
    }

    if (applet_ae != nullptr) {
        applet_ae->GetMessageQueue()->RequestResume();
    }
}

void GMainWindow::filterBarSetChecked(bool state) {
    ui->action_Show_Filter_Bar->setChecked(state);
    emit(OnToggleFilterBar());
}

static void AdjustLinkColor() {
    QPalette new_pal(qApp->palette());
    if (UISettings::IsDarkTheme()) {
        new_pal.setColor(QPalette::Link, QColor(0, 190, 255, 255));
    } else {
        new_pal.setColor(QPalette::Link, QColor(0, 140, 200, 255));
    }
    if (qApp->palette().color(QPalette::Link) != new_pal.color(QPalette::Link)) {
        qApp->setPalette(new_pal);
    }
}

void GMainWindow::UpdateUITheme() {
    const QString default_theme =
        QString::fromUtf8(UISettings::themes[static_cast<size_t>(Config::default_theme)].second);
    QString current_theme = UISettings::values.theme;

    if (current_theme.isEmpty()) {
        current_theme = default_theme;
    }

#ifdef _WIN32
    QIcon::setThemeName(current_theme);
    AdjustLinkColor();
#else
    if (current_theme == QStringLiteral("default") || current_theme == QStringLiteral("colorful")) {
        QIcon::setThemeName(current_theme == QStringLiteral("colorful") ? current_theme
                                                                        : startup_icon_theme);
        QIcon::setThemeSearchPaths(QStringList(default_theme_paths));
        if (CheckDarkMode()) {
            current_theme = QStringLiteral("default_dark");
        }
    } else {
        QIcon::setThemeName(current_theme);
        QIcon::setThemeSearchPaths(QStringList(QStringLiteral(":/icons")));
        AdjustLinkColor();
    }
#endif
    if (current_theme != default_theme) {
        QString theme_uri{QStringLiteral(":%1/style.qss").arg(current_theme)};
        QFile f(theme_uri);
        if (!f.open(QFile::ReadOnly | QFile::Text)) {
            LOG_ERROR(Frontend, "Unable to open style \"{}\", fallback to the default theme",
                      UISettings::values.theme.toStdString());
            current_theme = default_theme;
        }
    }

    QString theme_uri{QStringLiteral(":%1/style.qss").arg(current_theme)};
    QFile f(theme_uri);
    if (f.open(QFile::ReadOnly | QFile::Text)) {
        QTextStream ts(&f);
        qApp->setStyleSheet(ts.readAll());
        setStyleSheet(ts.readAll());
    } else {
        LOG_ERROR(Frontend, "Unable to set style \"{}\", stylesheet file not found",
                  UISettings::values.theme.toStdString());
        qApp->setStyleSheet({});
        setStyleSheet({});
    }
}

void GMainWindow::LoadTranslation() {
    bool loaded;

    if (UISettings::values.language.isEmpty()) {
        // If the selected language is empty, use system locale
        loaded = translator.load(QLocale(), {}, {}, QStringLiteral(":/languages/"));
    } else {
        // Otherwise load from the specified file
        loaded = translator.load(UISettings::values.language, QStringLiteral(":/languages/"));
    }

    if (loaded) {
        qApp->installTranslator(&translator);
    } else {
        UISettings::values.language = QStringLiteral("en");
    }
}

void GMainWindow::OnLanguageChanged(const QString& locale) {
    if (UISettings::values.language != QStringLiteral("en")) {
        qApp->removeTranslator(&translator);
    }

    UISettings::values.language = locale;
    LoadTranslation();
    ui->retranslateUi(this);
    multiplayer_state->retranslateUi();
    UpdateWindowTitle();
}

void GMainWindow::SetDiscordEnabled([[maybe_unused]] bool state) {
#ifdef USE_DISCORD_PRESENCE
    if (state) {
        discord_rpc = std::make_unique<DiscordRPC::DiscordImpl>(*system);
    } else {
        discord_rpc = std::make_unique<DiscordRPC::NullImpl>();
    }
#else
    discord_rpc = std::make_unique<DiscordRPC::NullImpl>();
#endif
    discord_rpc->Update();
}

void GMainWindow::changeEvent(QEvent* event) {
#ifdef __unix__
    // PaletteChange event appears to only reach so far into the GUI, explicitly asking to
    // UpdateUITheme is a decent work around
    if (event->type() == QEvent::PaletteChange) {
        const QPalette test_palette(qApp->palette());
        const QString current_theme = UISettings::values.theme;
        // Keeping eye on QPalette::Window to avoid looping. QPalette::Text might be useful too
        static QColor last_window_color;
        const QColor window_color = test_palette.color(QPalette::Active, QPalette::Window);
        if (last_window_color != window_color && (current_theme == QStringLiteral("default") ||
                                                  current_theme == QStringLiteral("colorful"))) {
            UpdateUITheme();
        }
        last_window_color = window_color;
    }
#endif // __unix__
    QWidget::changeEvent(event);
}

void VolumeButton::wheelEvent(QWheelEvent* event) {

    int num_degrees = event->angleDelta().y() / 8;
    int num_steps = (num_degrees / 15) * scroll_multiplier;
    // Stated in QT docs: Most mouse types work in steps of 15 degrees, in which case the delta
    // value is a multiple of 120; i.e., 120 units * 1/8 = 15 degrees.

    if (num_steps > 0) {
        Settings::values.volume.SetValue(
            std::min(200, Settings::values.volume.GetValue() + num_steps));
    } else {
        Settings::values.volume.SetValue(
            std::max(0, Settings::values.volume.GetValue() + num_steps));
    }

    scroll_multiplier = std::min(MaxMultiplier, scroll_multiplier * 2);
    scroll_timer.start(100); // reset the multiplier if no scroll event occurs within 100 ms

    emit VolumeChanged();
    event->accept();
}

void VolumeButton::ResetMultiplier() {
    scroll_multiplier = 1;
}

#ifdef main
#undef main
#endif

static void SetHighDPIAttributes() {
#ifdef _WIN32
    // For Windows, we want to avoid scaling artifacts on fractional scaling ratios.
    // This is done by setting the optimal scaling policy for the primary screen.

    // Create a temporary QApplication.
    int temp_argc = 0;
    char** temp_argv = nullptr;
    QApplication temp{temp_argc, temp_argv};

    // Get the current screen geometry.
    const QScreen* primary_screen = QGuiApplication::primaryScreen();
    if (primary_screen == nullptr) {
        return;
    }

    const QRect screen_rect = primary_screen->geometry();
    const int real_width = screen_rect.width();
    const int real_height = screen_rect.height();
    const float real_ratio = primary_screen->logicalDotsPerInch() / 96.0f;

    // Recommended minimum width and height for proper window fit.
    // Any screen with a lower resolution than this will still have a scale of 1.
    constexpr float minimum_width = 1350.0f;
    constexpr float minimum_height = 900.0f;

    const float width_ratio = std::max(1.0f, real_width / minimum_width);
    const float height_ratio = std::max(1.0f, real_height / minimum_height);

    // Get the lower of the 2 ratios and truncate, this is the maximum integer scale.
    const float max_ratio = std::trunc(std::min(width_ratio, height_ratio));

    if (max_ratio > real_ratio) {
        QApplication::setHighDpiScaleFactorRoundingPolicy(
            Qt::HighDpiScaleFactorRoundingPolicy::Round);
    } else {
        QApplication::setHighDpiScaleFactorRoundingPolicy(
            Qt::HighDpiScaleFactorRoundingPolicy::Floor);
    }
#else
    // Other OSes should be better than Windows at fractional scaling.
    QApplication::setHighDpiScaleFactorRoundingPolicy(
        Qt::HighDpiScaleFactorRoundingPolicy::PassThrough);
#endif

    QApplication::setAttribute(Qt::AA_EnableHighDpiScaling);
    QApplication::setAttribute(Qt::AA_UseHighDpiPixmaps);
}

int main(int argc, char* argv[]) {
    std::unique_ptr<Config> config = std::make_unique<Config>();
    bool has_broken_vulkan = false;
    bool is_child = false;
    if (CheckEnvVars(&is_child)) {
        return 0;
    }

    if (StartupChecks(argv[0], &has_broken_vulkan,
                      Settings::values.perform_vulkan_check.GetValue())) {
        return 0;
    }

#ifdef YUZU_CRASH_DUMPS
    Breakpad::InstallCrashHandler();
#endif

    Common::DetachedTasks detached_tasks;
    MicroProfileOnThreadCreate("Frontend");
    SCOPE_EXIT({ MicroProfileShutdown(); });

    Common::ConfigureNvidiaEnvironmentFlags();

    // Init settings params
    QCoreApplication::setOrganizationName(QStringLiteral("yuzu team"));
    QCoreApplication::setApplicationName(QStringLiteral("yuzu"));

#ifdef _WIN32
    // Increases the maximum open file limit to 8192
    _setmaxstdio(8192);
#endif

#ifdef __APPLE__
    // If you start a bundle (binary) on OSX without the Terminal, the working directory is "/".
    // But since we require the working directory to be the executable path for the location of
    // the user folder in the Qt Frontend, we need to cd into that working directory
    const auto bin_path = Common::FS::GetBundleDirectory() / "..";
    chdir(Common::FS::PathToUTF8String(bin_path).c_str());
#endif

#ifdef __linux__
    // Set the DISPLAY variable in order to open web browsers
    // TODO (lat9nq): Find a better solution for AppImages to start external applications
    if (QString::fromLocal8Bit(qgetenv("DISPLAY")).isEmpty()) {
        qputenv("DISPLAY", ":0");
    }
#endif

    SetHighDPIAttributes();

#if QT_VERSION < QT_VERSION_CHECK(6, 0, 0)
    // Disables the "?" button on all dialogs. Disabled by default on Qt6.
    QCoreApplication::setAttribute(Qt::AA_DisableWindowContextHelpButton);
#endif

    // Enables the core to make the qt created contexts current on std::threads
    QCoreApplication::setAttribute(Qt::AA_DontCheckOpenGLContextThreadAffinity);

    QApplication app(argc, argv);

#ifdef _WIN32
    OverrideWindowsFont();
#endif

    // Workaround for QTBUG-85409, for Suzhou numerals the number 1 is actually \u3021
    // so we can see if we get \u3008 instead
    // TL;DR all other number formats are consecutive in unicode code points
    // This bug is fixed in Qt6, specifically 6.0.0-alpha1
#if QT_VERSION < QT_VERSION_CHECK(6, 0, 0)
    const QLocale locale = QLocale::system();
    if (QStringLiteral("\u3008") == locale.toString(1)) {
        QLocale::setDefault(QLocale::system().name());
    }
#endif

    // Qt changes the locale and causes issues in float conversion using std::to_string() when
    // generating shaders
    setlocale(LC_ALL, "C");

    GMainWindow main_window{std::move(config), has_broken_vulkan};
    // After settings have been loaded by GMainWindow, apply the filter
    main_window.show();

    QObject::connect(&app, &QGuiApplication::applicationStateChanged, &main_window,
                     &GMainWindow::OnAppFocusStateChanged);

    int result = app.exec();
    detached_tasks.WaitForAllTasks();
    return result;
}<|MERGE_RESOLUTION|>--- conflicted
+++ resolved
@@ -2973,7 +2973,6 @@
     }
 }
 
-<<<<<<< HEAD
 bool GMainWindow::MakeShortcutIcoPath(const u64 program_id, const std::string_view game_file_name,
                                       std::filesystem::path& out_icon_path) {
     // Get path to Yuzu icons directory & icon extension
@@ -2984,15 +2983,7 @@
 #elif defined(__linux__) || defined(__FreeBSD__)
     out_icon_path = Common::FS::GetDataDirectory("XDG_DATA_HOME") / "icons/hicolor/256x256";
 #endif
-=======
-    const std::string game_file_name = std::filesystem::path(game_path).filename().string();
-    // Determine full paths for icon and shortcut
-#if defined(__linux__) || defined(__FreeBSD__) || defined(__APPLE__)
-    const char* home = std::getenv("HOME");
-    const std::filesystem::path home_path = (home == nullptr ? "~" : home);
-    const char* xdg_data_home = std::getenv("XDG_DATA_HOME");
->>>>>>> 940618a6
-
+  
     // Create icons directory if it doesn't exist
     if (!Common::FS::CreateDirs(out_icon_path)) {
         QMessageBox::critical(
@@ -3022,7 +3013,6 @@
     if (yuzu_command.c_str()[0] == '.') {
         yuzu_command = Common::FS::GetCurrentDir() / yuzu_command;
     }
-<<<<<<< HEAD
     // Shortcut path
     std::filesystem::path shortcut_path{};
     if (target == GameListShortcutTarget::Desktop) {
@@ -3068,15 +3058,6 @@
                 LOG_ERROR(Frontend, "Could not write icon to file");
             }
         }
-=======
-
-    QImage icon_data =
-        QImage::fromData(icon_image_file.data(), static_cast<int>(icon_image_file.size()));
-#if defined(__linux__) || defined(__FreeBSD__) || defined(__APPLE__)
-    // Convert and write the icon as a PNG
-    if (!icon_data.save(QString::fromStdString(icon_path.string()))) {
-        LOG_ERROR(Frontend, "Could not write icon as PNG to file");
->>>>>>> 940618a6
     } else {
         GMainWindow::CreateShortcutMessagesGUI(this, GMainWindow::CREATE_SHORTCUT_MSGBOX_ERROR,
                                                qt_game_title);
@@ -4109,8 +4090,6 @@
     }
 }
 
-<<<<<<< HEAD
-=======
 bool GMainWindow::CreateShortcut(const std::string& shortcut_path, const std::string& title,
                                  const std::string& comment, const std::string& icon_path,
                                  const std::string& command, const std::string& arguments,
@@ -4171,7 +4150,6 @@
     return false;
 }
 
->>>>>>> 940618a6
 void GMainWindow::OnLoadAmiibo() {
     if (emu_thread == nullptr || !emu_thread->IsRunning()) {
         return;
